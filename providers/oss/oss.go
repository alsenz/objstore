--- conflicted
+++ resolved
@@ -71,21 +71,17 @@
 func (b *Bucket) Provider() objstore.ObjProvider { return objstore.ALIYUNOSS }
 
 // Upload the contents of the reader as an object into the bucket.
-<<<<<<< HEAD
 func (b *Bucket) Upload(_ context.Context, name string, r io.Reader, options ...objstore.ObjectUploadOption) error {
 	if err := objstore.ValidateUploadOptions(b.SupportedObjectUploadOptions(), options...); err != nil {
 		return err
 	}
-=======
-func (b *Bucket) Upload(_ context.Context, name string, r io.Reader, opts ...objstore.ObjectUploadOption) error {
->>>>>>> a0136a6f
 	// TODO(https://github.com/thanos-io/thanos/issues/678): Remove guessing length when minio provider will support multipart upload without this.
 	size, err := objstore.TryToGetSize(r)
 	if err != nil {
 		return errors.Wrapf(err, "failed to get size apriori to upload %s", name)
 	}
 
-	uploadOpts := objstore.ApplyObjectUploadOptions(opts...)
+	uploadOpts := objstore.ApplyObjectUploadOptions(options...)
 
 	chunksnum, lastslice := int(math.Floor(float64(size)/PartSize)), size%PartSize
 
