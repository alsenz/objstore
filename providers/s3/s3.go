--- conflicted
+++ resolved
@@ -532,15 +532,10 @@
 }
 
 // Upload the contents of the reader as an object into the bucket.
-<<<<<<< HEAD
 func (b *Bucket) Upload(ctx context.Context, name string, r io.Reader, options ...objstore.ObjectUploadOption) error {
-	//TODO support to the extent possible
 	if err := objstore.ValidateUploadOptions(b.SupportedObjectUploadOptions(), options...); err != nil {
 		return err
 	}
-=======
-func (b *Bucket) Upload(ctx context.Context, name string, r io.Reader, opts ...objstore.ObjectUploadOption) error {
->>>>>>> a0136a6f
 	sse, err := b.getServerSideEncryption(ctx)
 	if err != nil {
 		return err
