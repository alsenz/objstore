// Copyright (c) The Thanos Authors.
// Licensed under the Apache License 2.0.

package objstore

import (
	"bytes"
	"context"
	"fmt"
	"io"
	"io/fs"
	"os"
	"path"
	"path/filepath"
	"slices"
	"strings"
	"sync"
	"time"

	"github.com/efficientgo/core/logerrcapture"
	"github.com/go-kit/log"
	"github.com/go-kit/log/level"
	"github.com/pkg/errors"
	"github.com/prometheus/client_golang/prometheus"
	"github.com/prometheus/client_golang/prometheus/promauto"
	"golang.org/x/sync/errgroup"
)

type ObjProvider string

const (
	MEMORY     ObjProvider = "MEMORY"
	FILESYSTEM ObjProvider = "FILESYSTEM"
	GCS        ObjProvider = "GCS"
	S3         ObjProvider = "S3"
	AZURE      ObjProvider = "AZURE"
	SWIFT      ObjProvider = "SWIFT"
	COS        ObjProvider = "COS"
	ALIYUNOSS  ObjProvider = "ALIYUNOSS"
	BOS        ObjProvider = "BOS"
	OCI        ObjProvider = "OCI"
	OBS        ObjProvider = "OBS"
)

const (
	OpIter       = "iter"
	OpGet        = "get"
	OpGetRange   = "get_range"
	OpExists     = "exists"
	OpUpload     = "upload"
	OpDelete     = "delete"
	OpAttributes = "attributes"
)

// Bucket provides read and write access to an object storage bucket.
// NOTE: We assume strong consistency for write-read flow.
type Bucket interface {
	io.Closer
	BucketReader

	Provider() ObjProvider

	// Upload the contents of the reader as an object into the bucket.
	// Upload should be idempotent.
<<<<<<< HEAD
	Upload(ctx context.Context, name string, r io.Reader, options ...ObjectUploadOption) error

	// SupportedObjectUploadOptions returns a list of ObjectUploadOptions supported by the underlying provider.
	SupportedObjectUploadOptions() []ObjectUploadOptionType
=======
	Upload(ctx context.Context, name string, r io.Reader, opts ...ObjectUploadOption) error
>>>>>>> a0136a6f

	// Delete removes the object with the given name.
	// If object does not exist in the moment of deletion, Delete should throw error.
	Delete(ctx context.Context, name string) error

	// Name returns the bucket name for the provider.
	Name() string
}

// InstrumentedBucket is a Bucket with optional instrumentation control on reader.
type InstrumentedBucket interface {
	Bucket

	// WithExpectedErrs allows to specify a filter that marks certain errors as expected, so it will not increment
	// objstore_bucket_operation_failures_total metric.
	WithExpectedErrs(IsOpFailureExpectedFunc) Bucket

	// ReaderWithExpectedErrs allows to specify a filter that marks certain errors as expected, so it will not increment
	// objstore_bucket_operation_failures_total metric.
	// TODO(bwplotka): Remove this when moved to Go 1.14 and replace with InstrumentedBucketReader.
	ReaderWithExpectedErrs(IsOpFailureExpectedFunc) BucketReader
}

// BucketReader provides read access to an object storage bucket.
type BucketReader interface {
	// Iter calls f for each entry in the given directory (not recursive.). The argument to f is the full
	// object name including the prefix of the inspected directory.

	// Entries are passed to function in sorted order.
	Iter(ctx context.Context, dir string, f func(name string) error, options ...IterOption) error

	// IterWithAttributes calls f for each entry in the given directory similar to Iter.
	// In addition to Name, it also includes requested object attributes in the argument to f.
	//
	// Attributes can be requested using IterOption.
	// Not all IterOptions are supported by all providers, requesting for an unsupported option will fail with ErrOptionNotSupported.
	IterWithAttributes(ctx context.Context, dir string, f func(attrs IterObjectAttributes) error, options ...IterOption) error

	// SupportedIterOptions returns a list of supported IterOptions by the underlying provider.
	SupportedIterOptions() []IterOptionType

	// Get returns a reader for the given object name.
	Get(ctx context.Context, name string) (io.ReadCloser, error)

	// GetRange returns a new range reader for the given object name and range.
	GetRange(ctx context.Context, name string, off, length int64) (io.ReadCloser, error)

	// Exists checks if the given object exists in the bucket.
	Exists(ctx context.Context, name string) (bool, error)

	// IsObjNotFoundErr returns true if error means that object is not found. Relevant to Get operations.
	IsObjNotFoundErr(err error) bool

	// IsAccessDeniedErr returns true if access to object is denied.
	IsAccessDeniedErr(err error) bool

	// IsConditionNotMet returns true if an ObjectUploadOption condition parameter (IfNotExists, IfMatch, IfNotMatch) was not met
	IsConditionNotMetErr(err error) bool

	// Attributes returns information about the specified object.
	Attributes(ctx context.Context, name string) (ObjectAttributes, error)
}

// InstrumentedBucketReader is a BucketReader with optional instrumentation control.
type InstrumentedBucketReader interface {
	BucketReader

	// ReaderWithExpectedErrs allows to specify a filter that marks certain errors as expected, so it will not increment
	// objstore_bucket_operation_failures_total metric.
	ReaderWithExpectedErrs(IsOpFailureExpectedFunc) BucketReader
}

var ErrOptionNotSupported = errors.New("iter option is not supported")

// IterOptionType is used for type-safe option support checking.
type IterOptionType int

const (
	Recursive IterOptionType = iota
	UpdatedAt
)

// IterOption configures the provided params.
type IterOption struct {
	Type  IterOptionType
	Apply func(params *IterParams)
}

// WithRecursiveIter is an option that can be applied to Iter() to recursively list objects
// in the bucket.
func WithRecursiveIter() IterOption {
	return IterOption{
		Type: Recursive,
		Apply: func(params *IterParams) {
			params.Recursive = true
		},
	}
}

// WithUpdatedAt is an option that can be applied to Iter() to
// include the last modified time in the attributes.
// NB: Prefixes may not report last modified time.
// This option is currently supported for the azure, s3, bos, gcs and filesystem providers.
func WithUpdatedAt() IterOption {
	return IterOption{
		Type: UpdatedAt,
		Apply: func(params *IterParams) {
			params.LastModified = true
		},
	}
}

// IterParams holds the Iter() parameters and is used by objstore clients implementations.
type IterParams struct {
	Recursive    bool
	LastModified bool
}

func ValidateIterOptions(supportedOptions []IterOptionType, options ...IterOption) error {
	for _, opt := range options {
		if !slices.Contains(supportedOptions, opt.Type) {
			return fmt.Errorf("%w: %v", ErrOptionNotSupported, opt.Type)
		}
	}

	return nil
}

func ApplyIterOptions(options ...IterOption) IterParams {
	out := IterParams{}
	for _, opt := range options {
		opt.Apply(&out)
	}
	return out
}

type UploadObjectParams struct {
	ContentType string
}

type ObjectUploadOption func(f *UploadObjectParams)

func WithContentType(contentType string) ObjectUploadOption {
	return func(f *UploadObjectParams) {
		f.ContentType = contentType
	}
}

func ApplyObjectUploadOptions(opts ...ObjectUploadOption) UploadObjectParams {
	out := UploadObjectParams{}
	for _, opt := range opts {
		opt(&out)
	}
	return out
}

// DownloadOption configures the provided params.
type DownloadOption func(params *downloadParams)

// downloadParams holds the DownloadDir() parameters and is used by objstore clients implementations.
type downloadParams struct {
	concurrency  int
	ignoredPaths []string
}

// WithDownloadIgnoredPaths is an option to set the paths to not be downloaded.
func WithDownloadIgnoredPaths(ignoredPaths ...string) DownloadOption {
	return func(params *downloadParams) {
		params.ignoredPaths = ignoredPaths
	}
}

// WithFetchConcurrency is an option to set the concurrency of the download operation.
func WithFetchConcurrency(concurrency int) DownloadOption {
	return func(params *downloadParams) {
		params.concurrency = concurrency
	}
}

func applyDownloadOptions(options ...DownloadOption) downloadParams {
	out := downloadParams{
		concurrency: 1,
	}
	for _, opt := range options {
		opt(&out)
	}
	return out
}

// UploadOption configures the provided params.
type UploadOption func(params *uploadParams)

// uploadParams holds the UploadDir() parameters and is used by objstore clients implementations.
type uploadParams struct {
	concurrency int
}

// WithUploadConcurrency is an option to set the concurrency of the upload operation.
func WithUploadConcurrency(concurrency int) UploadOption {
	return func(params *uploadParams) {
		params.concurrency = concurrency
	}
}

func applyUploadOptions(options ...UploadOption) uploadParams {
	out := uploadParams{
		concurrency: 1,
	}
	for _, opt := range options {
		opt(&out)
	}
	return out
}

var ErrUploadOptionNotSupported = errors.New("upload option is not supported")
var ErrUploadOptionInvalid = errors.New("upload option is invalid")

type ObjectUploadOptionType int

const (
	IfNotExists ObjectUploadOptionType = iota
	IfMatch
	IfNotMatch
)

type ObjectUploadOption struct {
	Type  ObjectUploadOptionType
	Apply func(params *UploadObjectParams)
}

// TODO see if we can make this private
// UploadObjectParams hold concurrency and conditional write attribute metadata
type UploadObjectParams struct {
	IfNotExists bool
	IfNotMatch  bool
	Condition   *ObjectVersion
}

// TODO document
func WithIfNotExists() ObjectUploadOption {
	return ObjectUploadOption{
		Type: IfNotExists,
		Apply: func(params *UploadObjectParams) {
			params.IfNotExists = true
		},
	}
}

// TODO document
func WithIfMatch(ver *ObjectVersion) ObjectUploadOption {
	return ObjectUploadOption{
		Type: IfMatch,
		Apply: func(params *UploadObjectParams) {
			params.Condition = ver
		},
	}
}

// TODO document
func WithIfNotMatch(ver *ObjectVersion) ObjectUploadOption {
	return ObjectUploadOption{
		Type: IfNotMatch,
		Apply: func(params *UploadObjectParams) {
			params.Condition = ver
			params.IfNotMatch = true
		},
	}
}

// TODO document
func ValidateUploadOptions(supportedOptions []ObjectUploadOptionType, options ...ObjectUploadOption) error {
	for _, opt := range options {
		if !slices.Contains(supportedOptions, opt.Type) {
			return fmt.Errorf("%w: %d", ErrUploadOptionNotSupported, opt.Type)
		}
		if opt.Type == IfMatch || opt.Type == IfNotMatch {
			candidate := &UploadObjectParams{}
			opt.Apply(candidate)
			if candidate.Condition == nil {
				return fmt.Errorf("%w: Condition nil", ErrUploadOptionInvalid)
			}
		}
	}
	return nil
}

// TODO document
func ApplyUploadOptions(options ...ObjectUploadOption) UploadObjectParams {
	out := UploadObjectParams{}
	for _, opt := range options {
		opt.Apply(&out)
	}
	return out
}

type ObjectAttributes struct {
	// Size is the object size in bytes.
	Size int64 `json:"size"`

	// LastModified is the timestamp the object was last modified.
	LastModified time.Time `json:"last_modified"`

	// ObjectVersion represents an etag, generation or revision that can be used as a version in conditional updates, if supported.
	Version *ObjectVersion `json:"version,omitempty"`
}

// TODO documentation in general for ObjectVersion
type ObjectVersionType int

const (
	Generation ObjectVersionType = iota
	ETag       ObjectVersionType = iota
)

type ObjectVersion struct {
	Type  ObjectVersionType
	Value string
}

type IterObjectAttributes struct {
	Name         string
	lastModified time.Time
}

func (i *IterObjectAttributes) SetLastModified(t time.Time) {
	i.lastModified = t
}

// LastModified returns the timestamp the object was last modified. Returns false if the timestamp is not available.
func (i *IterObjectAttributes) LastModified() (time.Time, bool) {
	return i.lastModified, !i.lastModified.IsZero()
}

// TryToGetSize tries to get upfront size from reader.
// Some implementations may return only size of unread data in the reader, so it's best to call this method before
// doing any reading.
//
// TODO(https://github.com/thanos-io/thanos/issues/678): Remove guessing length when minio provider will support multipart upload without this.
func TryToGetSize(r io.Reader) (int64, error) {
	switch f := r.(type) {
	case *os.File:
		fileInfo, err := f.Stat()
		if err != nil {
			return 0, errors.Wrap(err, "os.File.Stat()")
		}
		return fileInfo.Size(), nil
	case *bytes.Buffer:
		return int64(f.Len()), nil
	case *bytes.Reader:
		// Returns length of unread data only.
		return int64(f.Len()), nil
	case *strings.Reader:
		return f.Size(), nil
	case ObjectSizer:
		return f.ObjectSize()
	case *io.LimitedReader:
		return f.N, nil
	}
	return 0, errors.Errorf("unsupported type of io.Reader: %T", r)
}

// ObjectSizer can return size of object.
type ObjectSizer interface {
	// ObjectSize returns the size of the object in bytes, or error if it is not available.
	ObjectSize() (int64, error)
}

type nopCloserWithObjectSize struct{ io.Reader }

func (nopCloserWithObjectSize) Close() error                 { return nil }
func (n nopCloserWithObjectSize) ObjectSize() (int64, error) { return TryToGetSize(n.Reader) }

// NopCloserWithSize returns a ReadCloser with a no-op Close method wrapping
// the provided Reader r. Returned ReadCloser also implements Size method.
func NopCloserWithSize(r io.Reader) io.ReadCloser {
	return nopCloserWithObjectSize{r}
}

// UploadDir uploads all files in srcdir to the bucket with into a top-level directory
// named dstdir. It is a caller responsibility to clean partial upload in case of failure.
func UploadDir(ctx context.Context, logger log.Logger, bkt Bucket, srcdir, dstdir string, options ...UploadOption) error {
	df, err := os.Stat(srcdir)
	opts := applyUploadOptions(options...)

	// The derived Context is canceled the first time a function passed to Go returns a non-nil error or the first
	// time Wait returns, whichever occurs first.
	g, ctx := errgroup.WithContext(ctx)
	g.SetLimit(opts.concurrency)

	if err != nil {
		return errors.Wrap(err, "stat dir")
	}
	if !df.IsDir() {
		return errors.Errorf("%s is not a directory", srcdir)
	}
	err = filepath.WalkDir(srcdir, func(src string, d fs.DirEntry, err error) error {
		g.Go(func() error {
			if err != nil {
				return err
			}
			if d.IsDir() {
				return nil
			}
			srcRel, err := filepath.Rel(srcdir, src)
			if err != nil {
				return errors.Wrap(err, "getting relative path")
			}

			dst := path.Join(dstdir, filepath.ToSlash(srcRel))
			return UploadFile(ctx, logger, bkt, src, dst)
		})

		return nil
	})

	if err == nil {
		err = g.Wait()
	}

	return err
}

// UploadFile uploads the file with the given name to the bucket.
// It is a caller responsibility to clean partial upload in case of failure.
func UploadFile(ctx context.Context, logger log.Logger, bkt Bucket, src, dst string, options ...ObjectUploadOption) error {
	r, err := os.Open(filepath.Clean(src))
	if err != nil {
		return errors.Wrapf(err, "open file %s", src)
	}
	defer logerrcapture.Do(logger, r.Close, "close file %s", src)

	if err := bkt.Upload(ctx, dst, r, options...); err != nil {
		return errors.Wrapf(err, "upload file %s as %s", src, dst)
	}
	level.Debug(logger).Log("msg", "uploaded file", "from", src, "dst", dst, "bucket", bkt.Name())
	return nil
}

// DirDelim is the delimiter used to model a directory structure in an object store bucket.
const DirDelim = "/"

// DownloadFile downloads the src file from the bucket to dst. If dst is an existing
// directory, a file with the same name as the source is created in dst.
// If destination file is already existing, download file will overwrite it.
func DownloadFile(ctx context.Context, logger log.Logger, bkt BucketReader, src, dst string) (err error) {
	if fi, err := os.Stat(dst); err == nil {
		if fi.IsDir() {
			dst = filepath.Join(dst, filepath.Base(src))
		}
	} else if !os.IsNotExist(err) {
		return err
	}

	rc, err := bkt.Get(ctx, src)
	if err != nil {
		return errors.Wrapf(err, "get file %s", src)
	}
	defer logerrcapture.Do(logger, rc.Close, "close block's file reader")

	f, err := os.Create(dst)
	if err != nil {
		return errors.Wrapf(err, "create file %s", dst)
	}
	defer func() {
		if err != nil {
			if rerr := os.Remove(dst); rerr != nil {
				level.Warn(logger).Log("msg", "failed to remove partially downloaded file", "file", dst, "err", rerr)
			}
		}
	}()
	defer logerrcapture.Do(logger, f.Close, "close block's output file")

	if _, err = io.Copy(f, rc); err != nil {
		return errors.Wrapf(err, "copy object to file %s", src)
	}
	return nil
}

// DownloadDir downloads all object found in the directory into the local directory.
func DownloadDir(ctx context.Context, logger log.Logger, bkt BucketReader, originalSrc, src, dst string, options ...DownloadOption) error {
	if err := os.MkdirAll(dst, 0750); err != nil {
		return errors.Wrap(err, "create dir")
	}
	opts := applyDownloadOptions(options...)

	// The derived Context is canceled the first time a function passed to Go returns a non-nil error or the first
	// time Wait returns, whichever occurs first.
	g, ctx := errgroup.WithContext(ctx)
	g.SetLimit(opts.concurrency)

	var downloadedFiles []string
	var m sync.Mutex

	err := bkt.Iter(ctx, src, func(name string) error {
		g.Go(func() error {
			dst := filepath.Join(dst, filepath.Base(name))
			if strings.HasSuffix(name, DirDelim) {
				if err := DownloadDir(ctx, logger, bkt, originalSrc, name, dst, options...); err != nil {
					return err
				}
				m.Lock()
				downloadedFiles = append(downloadedFiles, dst)
				m.Unlock()
				return nil
			}
			for _, ignoredPath := range opts.ignoredPaths {
				if ignoredPath == strings.TrimPrefix(name, string(originalSrc)+DirDelim) {
					level.Debug(logger).Log("msg", "not downloading again because a provided path matches this one", "file", name)
					return nil
				}
			}
			if err := DownloadFile(ctx, logger, bkt, name, dst); err != nil {
				return err
			}

			m.Lock()
			downloadedFiles = append(downloadedFiles, dst)
			m.Unlock()
			return nil
		})
		return nil
	})

	if err == nil {
		err = g.Wait()
	}

	if err != nil {
		downloadedFiles = append(downloadedFiles, dst) // Last, clean up the root dst directory.
		// Best-effort cleanup if the download failed.
		for _, f := range downloadedFiles {
			if rerr := os.RemoveAll(f); rerr != nil {
				level.Warn(logger).Log("msg", "failed to remove file on partial dir download error", "file", f, "err", rerr)
			}
		}
		return err
	}

	return nil
}

// IsOpFailureExpectedFunc allows to mark certain errors as expected, so they will not increment objstore_bucket_operation_failures_total metric.
type IsOpFailureExpectedFunc func(error) bool

var _ InstrumentedBucket = &metricBucket{}

func BucketMetrics(reg prometheus.Registerer, name string) *Metrics {
	return &Metrics{
		isOpFailureExpected: func(err error) bool { return false },
		ops: promauto.With(reg).NewCounterVec(prometheus.CounterOpts{
			Name:        "objstore_bucket_operations_total",
			Help:        "Total number of all attempted operations against a bucket.",
			ConstLabels: prometheus.Labels{"bucket": name},
		}, []string{"operation"}),

		opsFailures: promauto.With(reg).NewCounterVec(prometheus.CounterOpts{
			Name:        "objstore_bucket_operation_failures_total",
			Help:        "Total number of operations against a bucket that failed, but were not expected to fail in certain way from caller perspective. Those errors have to be investigated.",
			ConstLabels: prometheus.Labels{"bucket": name},
		}, []string{"operation"}),

		opsFetchedBytes: promauto.With(reg).NewCounterVec(prometheus.CounterOpts{
			Name:        "objstore_bucket_operation_fetched_bytes_total",
			Help:        "Total number of bytes fetched from bucket, per operation.",
			ConstLabels: prometheus.Labels{"bucket": name},
		}, []string{"operation"}),

		opsTransferredBytes: promauto.With(reg).NewHistogramVec(prometheus.HistogramOpts{
			Name:        "objstore_bucket_operation_transferred_bytes",
			Help:        "Number of bytes transferred from/to bucket per operation.",
			ConstLabels: prometheus.Labels{"bucket": name},
			Buckets:     prometheus.ExponentialBuckets(2<<14, 2, 16), // 32KiB, 64KiB, ... 1GiB
			// Use factor=2 for native histograms, which gives similar buckets as the original exponential buckets.
			NativeHistogramBucketFactor:     2,
			NativeHistogramMaxBucketNumber:  100,
			NativeHistogramMinResetDuration: 1 * time.Hour,
		}, []string{"operation"}),

		opsDuration: promauto.With(reg).NewHistogramVec(prometheus.HistogramOpts{
			Name:        "objstore_bucket_operation_duration_seconds",
			Help:        "Duration of successful operations against the bucket per operation - iter operations include time spent on each callback.",
			ConstLabels: prometheus.Labels{"bucket": name},
			Buckets:     []float64{0.001, 0.01, 0.1, 0.3, 0.6, 1, 3, 6, 9, 20, 30, 60, 90, 120},
			// Use the recommended defaults for native histograms with 10% growth factor.
			NativeHistogramBucketFactor:     1.1,
			NativeHistogramMaxBucketNumber:  100,
			NativeHistogramMinResetDuration: 1 * time.Hour,
		}, []string{"operation"}),

		lastSuccessfulUploadTime: promauto.With(reg).NewGauge(prometheus.GaugeOpts{
			Name:        "objstore_bucket_last_successful_upload_time",
			Help:        "Second timestamp of the last successful upload to the bucket.",
			ConstLabels: prometheus.Labels{"bucket": name},
		}),
	}
}

// WrapWithMetrics takes a bucket and registers metrics with the given registry for
// operations run against the bucket.
func WrapWithMetrics(b Bucket, reg prometheus.Registerer, name string) *metricBucket {
	metrics := BucketMetrics(reg, name)
	return wrapWithMetrics(b, metrics)
}

// WrapWith takes a `bucket` and `metrics` that returns instrumented bucket.
// Similar to WrapWithMetrics, but `metrics` can be passed separately as an argument.
func WrapWith(b Bucket, metrics *Metrics) *metricBucket {
	return wrapWithMetrics(b, metrics)
}

func wrapWithMetrics(b Bucket, metrics *Metrics) *metricBucket {
	bkt := &metricBucket{
		bkt:     b,
		metrics: metrics,
	}

	for _, op := range []string{
		OpIter,
		OpGet,
		OpGetRange,
		OpExists,
		OpUpload,
		OpDelete,
		OpAttributes,
	} {
		bkt.metrics.ops.WithLabelValues(op)
		bkt.metrics.opsFailures.WithLabelValues(op)
		bkt.metrics.opsDuration.WithLabelValues(op)
		bkt.metrics.opsFetchedBytes.WithLabelValues(op)
	}

	// fetched bytes only relevant for get, getrange and upload
	for _, op := range []string{
		OpGet,
		OpGetRange,
		OpUpload,
	} {
		bkt.metrics.opsTransferredBytes.WithLabelValues(op)
	}
	return bkt
}

type Metrics struct {
	ops                 *prometheus.CounterVec
	opsFailures         *prometheus.CounterVec
	isOpFailureExpected IsOpFailureExpectedFunc

	opsFetchedBytes          *prometheus.CounterVec
	opsTransferredBytes      *prometheus.HistogramVec
	opsDuration              *prometheus.HistogramVec
	lastSuccessfulUploadTime prometheus.Gauge
}

type metricBucket struct {
	bkt     Bucket
	metrics *Metrics
}

func (b *metricBucket) Provider() ObjProvider {
	return b.bkt.Provider()
}

func (b *metricBucket) WithExpectedErrs(fn IsOpFailureExpectedFunc) Bucket {
	return &metricBucket{
		bkt: b.bkt,
		metrics: &Metrics{
			ops:                      b.metrics.ops,
			opsFailures:              b.metrics.opsFailures,
			opsFetchedBytes:          b.metrics.opsFetchedBytes,
			opsTransferredBytes:      b.metrics.opsTransferredBytes,
			isOpFailureExpected:      fn,
			opsDuration:              b.metrics.opsDuration,
			lastSuccessfulUploadTime: b.metrics.lastSuccessfulUploadTime,
		},
	}
}

func (b *metricBucket) ReaderWithExpectedErrs(fn IsOpFailureExpectedFunc) BucketReader {
	return b.WithExpectedErrs(fn)
}

func (b *metricBucket) Iter(ctx context.Context, dir string, f func(string) error, options ...IterOption) error {
	const op = OpIter
	b.metrics.ops.WithLabelValues(op).Inc()

	timer := prometheus.NewTimer(b.metrics.opsDuration.WithLabelValues(op))
	defer timer.ObserveDuration()

	err := b.bkt.Iter(ctx, dir, f, options...)
	if err != nil {
		if !b.metrics.isOpFailureExpected(err) && ctx.Err() != context.Canceled {
			b.metrics.opsFailures.WithLabelValues(op).Inc()
		}
	}
	return err
}

func (b *metricBucket) IterWithAttributes(ctx context.Context, dir string, f func(IterObjectAttributes) error, options ...IterOption) error {
	const op = OpIter
	b.metrics.ops.WithLabelValues(op).Inc()

	timer := prometheus.NewTimer(b.metrics.opsDuration.WithLabelValues(op))
	defer timer.ObserveDuration()

	err := b.bkt.IterWithAttributes(ctx, dir, f, options...)
	if err != nil {
		if !b.metrics.isOpFailureExpected(err) && ctx.Err() != context.Canceled {
			b.metrics.opsFailures.WithLabelValues(op).Inc()
		}
	}

	return err
}

func (b *metricBucket) SupportedIterOptions() []IterOptionType {
	return b.bkt.SupportedIterOptions()
}

func (b *metricBucket) SupportedObjectUploadOptions() []ObjectUploadOptionType {
	return b.bkt.SupportedObjectUploadOptions()
}

func (b *metricBucket) Attributes(ctx context.Context, name string) (ObjectAttributes, error) {
	const op = OpAttributes
	b.metrics.ops.WithLabelValues(op).Inc()

	start := time.Now()
	attrs, err := b.bkt.Attributes(ctx, name)
	if err != nil {
		if !b.metrics.isOpFailureExpected(err) && ctx.Err() != context.Canceled {
			b.metrics.opsFailures.WithLabelValues(op).Inc()
		}
		return attrs, err
	}
	b.metrics.opsDuration.WithLabelValues(op).Observe(time.Since(start).Seconds())
	return attrs, nil
}

func (b *metricBucket) Get(ctx context.Context, name string) (io.ReadCloser, error) {
	const op = OpGet
	b.metrics.ops.WithLabelValues(op).Inc()

	start := time.Now()

	rc, err := b.bkt.Get(ctx, name)
	if err != nil {
		if !b.metrics.isOpFailureExpected(err) && ctx.Err() != context.Canceled {
			b.metrics.opsFailures.WithLabelValues(op).Inc()
		}
		b.metrics.opsDuration.WithLabelValues(op).Observe(time.Since(start).Seconds())
		return nil, err
	}
	return newTimingReader(
		start,
		rc,
		true,
		op,
		b.metrics.opsDuration,
		b.metrics.opsFailures,
		b.metrics.isOpFailureExpected,
		b.metrics.opsFetchedBytes,
		b.metrics.opsTransferredBytes,
	), nil
}

func (b *metricBucket) GetRange(ctx context.Context, name string, off, length int64) (io.ReadCloser, error) {
	const op = OpGetRange
	b.metrics.ops.WithLabelValues(op).Inc()

	start := time.Now()

	rc, err := b.bkt.GetRange(ctx, name, off, length)
	if err != nil {
		if !b.metrics.isOpFailureExpected(err) && ctx.Err() != context.Canceled {
			b.metrics.opsFailures.WithLabelValues(op).Inc()
		}
		b.metrics.opsDuration.WithLabelValues(op).Observe(time.Since(start).Seconds())
		return nil, err
	}
	return newTimingReader(
		start,
		rc,
		true,
		op,
		b.metrics.opsDuration,
		b.metrics.opsFailures,
		b.metrics.isOpFailureExpected,
		b.metrics.opsFetchedBytes,
		b.metrics.opsTransferredBytes,
	), nil
}

func (b *metricBucket) Exists(ctx context.Context, name string) (bool, error) {
	const op = OpExists
	b.metrics.ops.WithLabelValues(op).Inc()

	start := time.Now()
	ok, err := b.bkt.Exists(ctx, name)
	if err != nil {
		if !b.metrics.isOpFailureExpected(err) && ctx.Err() != context.Canceled {
			b.metrics.opsFailures.WithLabelValues(op).Inc()
		}
		return false, err
	}
	b.metrics.opsDuration.WithLabelValues(op).Observe(time.Since(start).Seconds())
	return ok, nil
}

<<<<<<< HEAD
func (b *metricBucket) Upload(ctx context.Context, name string, r io.Reader, options ...ObjectUploadOption) error {
=======
func (b *metricBucket) Upload(ctx context.Context, name string, r io.Reader, opts ...ObjectUploadOption) error {
>>>>>>> a0136a6f
	const op = OpUpload
	b.metrics.ops.WithLabelValues(op).Inc()

	start := time.Now()

	trc := newTimingReader(
		start,
		r,
		false,
		op,
		b.metrics.opsDuration,
		b.metrics.opsFailures,
		b.metrics.isOpFailureExpected,
		nil,
		b.metrics.opsTransferredBytes,
	)
	defer trc.Close()
<<<<<<< HEAD
	err := b.bkt.Upload(ctx, name, trc, options...)
=======
	err := b.bkt.Upload(ctx, name, trc, opts...)
>>>>>>> a0136a6f
	if err != nil {
		if !b.metrics.isOpFailureExpected(err) && ctx.Err() != context.Canceled {
			b.metrics.opsFailures.WithLabelValues(op).Inc()
		}
		return err
	}
	b.metrics.lastSuccessfulUploadTime.SetToCurrentTime()

	return nil
}

func (b *metricBucket) Delete(ctx context.Context, name string) error {
	const op = OpDelete
	b.metrics.ops.WithLabelValues(op).Inc()

	start := time.Now()
	if err := b.bkt.Delete(ctx, name); err != nil {
		if !b.metrics.isOpFailureExpected(err) && ctx.Err() != context.Canceled {
			b.metrics.opsFailures.WithLabelValues(op).Inc()
		}
		return err
	}
	b.metrics.opsDuration.WithLabelValues(op).Observe(time.Since(start).Seconds())

	return nil
}

func (b *metricBucket) IsObjNotFoundErr(err error) bool {
	return b.bkt.IsObjNotFoundErr(err)
}

func (b *metricBucket) IsAccessDeniedErr(err error) bool {
	return b.bkt.IsAccessDeniedErr(err)
}

func (b *metricBucket) IsConditionNotMetErr(err error) bool { return b.bkt.IsConditionNotMetErr(err) }

func (b *metricBucket) Close() error {
	return b.bkt.Close()
}

func (b *metricBucket) Name() string {
	return b.bkt.Name()
}

type timingReader struct {
	io.Reader

	// closeReader holds whether the wrapper io.Reader should be closed when
	// Close() is called on the timingReader.
	closeReader bool

	objSize    int64
	objSizeErr error

	alreadyGotErr bool

	start             time.Time
	op                string
	readBytes         int64
	duration          *prometheus.HistogramVec
	failed            *prometheus.CounterVec
	isFailureExpected IsOpFailureExpectedFunc
	fetchedBytes      *prometheus.CounterVec
	transferredBytes  *prometheus.HistogramVec
}

func newTimingReader(start time.Time, r io.Reader, closeReader bool, op string, dur *prometheus.HistogramVec, failed *prometheus.CounterVec, isFailureExpected IsOpFailureExpectedFunc, fetchedBytes *prometheus.CounterVec, transferredBytes *prometheus.HistogramVec) io.ReadCloser {
	// Initialize the metrics with 0.
	dur.WithLabelValues(op)
	failed.WithLabelValues(op)
	objSize, objSizeErr := TryToGetSize(r)

	trc := timingReader{
		Reader:            r,
		closeReader:       closeReader,
		objSize:           objSize,
		objSizeErr:        objSizeErr,
		start:             start,
		op:                op,
		duration:          dur,
		failed:            failed,
		isFailureExpected: isFailureExpected,
		fetchedBytes:      fetchedBytes,
		transferredBytes:  transferredBytes,
		readBytes:         0,
	}

	_, isSeeker := r.(io.Seeker)
	_, isReaderAt := r.(io.ReaderAt)
	if isSeeker && isReaderAt {
		// The assumption is that in most cases when io.ReaderAt() is implemented then
		// io.Seeker is implemented too (e.g. os.File).
		return &timingReaderSeekerReaderAt{timingReaderSeeker: timingReaderSeeker{timingReader: trc}}
	}
	if isSeeker {
		return &timingReaderSeeker{timingReader: trc}
	}
	if _, isWriterTo := r.(io.WriterTo); isWriterTo {
		return &timingReaderWriterTo{timingReader: trc}
	}

	return &trc
}

func (r *timingReader) ObjectSize() (int64, error) {
	return r.objSize, r.objSizeErr
}

func (r *timingReader) Close() error {
	var closeErr error

	// Call the wrapped reader if it implements Close(), only if we've been asked to close it.
	if closer, ok := r.Reader.(io.Closer); r.closeReader && ok {
		closeErr = closer.Close()

		if !r.alreadyGotErr && closeErr != nil {
			r.failed.WithLabelValues(r.op).Inc()
			r.alreadyGotErr = true
		}
	}

	// Track duration and transferred bytes only if no error occurred.
	if !r.alreadyGotErr {
		r.duration.WithLabelValues(r.op).Observe(time.Since(r.start).Seconds())
		r.transferredBytes.WithLabelValues(r.op).Observe(float64(r.readBytes))

		// Trick to tracking metrics multiple times in case Close() gets called again.
		r.alreadyGotErr = true
	}

	return closeErr
}

func (r *timingReader) Read(b []byte) (n int, err error) {
	n, err = r.Reader.Read(b)
	r.updateMetrics(n, err)
	return n, err
}

func (r *timingReader) updateMetrics(n int, err error) {
	if r.fetchedBytes != nil {
		r.fetchedBytes.WithLabelValues(r.op).Add(float64(n))
	}
	r.readBytes += int64(n)

	// Report metric just once.
	if !r.alreadyGotErr && err != nil && err != io.EOF {
		if !r.isFailureExpected(err) && !errors.Is(err, context.Canceled) {
			r.failed.WithLabelValues(r.op).Inc()
		}
		r.alreadyGotErr = true
	}
}

type timingReaderSeeker struct {
	timingReader
}

func (rsc *timingReaderSeeker) Seek(offset int64, whence int) (int64, error) {
	return (rsc.Reader).(io.Seeker).Seek(offset, whence)
}

type timingReaderSeekerReaderAt struct {
	timingReaderSeeker
}

func (rsc *timingReaderSeekerReaderAt) ReadAt(p []byte, off int64) (int, error) {
	return (rsc.Reader).(io.ReaderAt).ReadAt(p, off)
}

type timingReaderWriterTo struct {
	timingReader
}

func (t *timingReaderWriterTo) WriteTo(w io.Writer) (n int64, err error) {
	n, err = (t.Reader).(io.WriterTo).WriteTo(w)
	t.timingReader.updateMetrics(int(n), err)
	return n, err
}

type ObjectSizerReadCloser struct {
	io.ReadCloser
	Size func() (int64, error)
}

// ObjectSize implement ObjectSizer.
func (o ObjectSizerReadCloser) ObjectSize() (int64, error) {
	if o.Size == nil {
		return 0, errors.New("unknown size")
	}

	return o.Size()
}<|MERGE_RESOLUTION|>--- conflicted
+++ resolved
@@ -62,14 +62,10 @@
 
 	// Upload the contents of the reader as an object into the bucket.
 	// Upload should be idempotent.
-<<<<<<< HEAD
 	Upload(ctx context.Context, name string, r io.Reader, options ...ObjectUploadOption) error
 
 	// SupportedObjectUploadOptions returns a list of ObjectUploadOptions supported by the underlying provider.
 	SupportedObjectUploadOptions() []ObjectUploadOptionType
-=======
-	Upload(ctx context.Context, name string, r io.Reader, opts ...ObjectUploadOption) error
->>>>>>> a0136a6f
 
 	// Delete removes the object with the given name.
 	// If object does not exist in the moment of deletion, Delete should throw error.
@@ -206,26 +202,6 @@
 	return out
 }
 
-type UploadObjectParams struct {
-	ContentType string
-}
-
-type ObjectUploadOption func(f *UploadObjectParams)
-
-func WithContentType(contentType string) ObjectUploadOption {
-	return func(f *UploadObjectParams) {
-		f.ContentType = contentType
-	}
-}
-
-func ApplyObjectUploadOptions(opts ...ObjectUploadOption) UploadObjectParams {
-	out := UploadObjectParams{}
-	for _, opt := range opts {
-		opt(&out)
-	}
-	return out
-}
-
 // DownloadOption configures the provided params.
 type DownloadOption func(params *downloadParams)
 
@@ -290,7 +266,8 @@
 type ObjectUploadOptionType int
 
 const (
-	IfNotExists ObjectUploadOptionType = iota
+	ContentType ObjectUploadOptionType = iota
+	IfNotExists
 	IfMatch
 	IfNotMatch
 )
@@ -300,12 +277,21 @@
 	Apply func(params *UploadObjectParams)
 }
 
-// TODO see if we can make this private
 // UploadObjectParams hold concurrency and conditional write attribute metadata
 type UploadObjectParams struct {
+	ContentType string
 	IfNotExists bool
 	IfNotMatch  bool
 	Condition   *ObjectVersion
+}
+
+func WithContentType(contentType string) ObjectUploadOption {
+	return ObjectUploadOption{
+		Type: ContentType,
+		Apply: func(params *UploadObjectParams) {
+			params.ContentType = contentType
+		},
+	}
 }
 
 // TODO document
@@ -878,11 +864,7 @@
 	return ok, nil
 }
 
-<<<<<<< HEAD
 func (b *metricBucket) Upload(ctx context.Context, name string, r io.Reader, options ...ObjectUploadOption) error {
-=======
-func (b *metricBucket) Upload(ctx context.Context, name string, r io.Reader, opts ...ObjectUploadOption) error {
->>>>>>> a0136a6f
 	const op = OpUpload
 	b.metrics.ops.WithLabelValues(op).Inc()
 
@@ -900,11 +882,7 @@
 		b.metrics.opsTransferredBytes,
 	)
 	defer trc.Close()
-<<<<<<< HEAD
 	err := b.bkt.Upload(ctx, name, trc, options...)
-=======
-	err := b.bkt.Upload(ctx, name, trc, opts...)
->>>>>>> a0136a6f
 	if err != nil {
 		if !b.metrics.isOpFailureExpected(err) && ctx.Err() != context.Canceled {
 			b.metrics.opsFailures.WithLabelValues(op).Inc()
