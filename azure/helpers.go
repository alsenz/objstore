// Copyright (c) The Thanos Authors.
// Licensed under the Apache License 2.0.

package azure

import (
	"context"
	"fmt"
	"net"
	"net/http"
	"net/url"
	"regexp"
	"time"

	"github.com/Azure/azure-pipeline-go/pipeline"
	blob "github.com/Azure/azure-storage-blob-go/azblob"
	"github.com/Azure/go-autorest/autorest/adal"
	"github.com/Azure/go-autorest/autorest/azure/auth"
	"github.com/go-kit/log"
	"github.com/go-kit/log/level"
	"github.com/thanos-io/thanos/pkg/objstore"
)

// DirDelim is the delimiter used to model a directory structure in an object store bucket.
const DirDelim = "/"

var errorCodeRegex = regexp.MustCompile(`X-Ms-Error-Code:\D*\[(\w+)\]`)

func init() {
	// Disable `ForceLog` in Azure storage module
	// As the time of this patch, the logging function in the storage module isn't correctly
	// detecting expected REST errors like 404 and so outputs them to syslog along with a stacktrace.
	// https://github.com/Azure/azure-storage-blob-go/issues/214
	//
	// This needs to be done at startup because the underlying variable is not thread safe.
	// https://github.com/Azure/azure-pipeline-go/blob/dc95902f1d32034f8f743ccc6c3f2eb36b84da27/pipeline/core.go#L276-L283
	pipeline.SetForceLogEnabled(false)
}

func getAzureStorageCredentials(logger log.Logger, conf Config) (blob.Credential, error) {
	if conf.MSIResource != "" || conf.UserAssignedID != "" {
		spt, err := getServicePrincipalToken(logger, conf)
		if err != nil {
			return nil, err
		}
		if err := spt.Refresh(); err != nil {
			return nil, err
		}

		return blob.NewTokenCredential(spt.Token().AccessToken, func(tc blob.TokenCredential) time.Duration {
			err := spt.Refresh()
			if err != nil {
				level.Error(logger).Log("msg", "could not refresh MSI token", "err", err)
				// Retry later as the error can be related to API throttling
				return 30 * time.Second
			}
			tc.SetToken(spt.Token().AccessToken)
			return spt.Token().Expires().Sub(time.Now().Add(2 * time.Minute))
		}), nil
	}

	credential, err := blob.NewSharedKeyCredential(conf.StorageAccountName, conf.StorageAccountKey)
	if err != nil {
		return nil, err
	}
	return credential, nil
}

func getServicePrincipalToken(logger log.Logger, conf Config) (*adal.ServicePrincipalToken, error) {
	resource := conf.MSIResource
	if resource == "" {
		resource = fmt.Sprintf("https://%s.%s", conf.StorageAccountName, conf.Endpoint)
	}

	msiConfig := auth.MSIConfig{
		Resource: resource,
	}

	if conf.UserAssignedID != "" {
		level.Debug(logger).Log("msg", "using user assigned identity", "clientId", conf.UserAssignedID)
		msiConfig.ClientID = conf.UserAssignedID
	} else {
		level.Debug(logger).Log("msg", "using system assigned identity")
	}

	return msiConfig.ServicePrincipalToken()
}

func getContainerURL(ctx context.Context, logger log.Logger, conf Config) (blob.ContainerURL, error) {
	credentials, err := getAzureStorageCredentials(logger, conf)

	if err != nil {
		return blob.ContainerURL{}, err
	}

	retryOptions := blob.RetryOptions{
		MaxTries:      conf.PipelineConfig.MaxTries,
		TryTimeout:    time.Duration(conf.PipelineConfig.TryTimeout),
		RetryDelay:    time.Duration(conf.PipelineConfig.RetryDelay),
		MaxRetryDelay: time.Duration(conf.PipelineConfig.MaxRetryDelay),
	}

	if deadline, ok := ctx.Deadline(); ok {
		retryOptions.TryTimeout = time.Until(deadline)
	}

<<<<<<< HEAD
	client := http.Client{
		Transport: DefaultTransport(conf),
=======
	dt, err := DefaultTransport(conf)
	if err != nil {
		return blob.ContainerURL{}, err
	}
	client := http.Client{
		Transport: dt,
>>>>>>> 78b03ec3
	}

	p := blob.NewPipeline(credentials, blob.PipelineOptions{
		Retry:     retryOptions,
		Telemetry: blob.TelemetryOptions{Value: "Thanos"},
		RequestLog: blob.RequestLogOptions{
			// Log a warning if an operation takes longer than the specified duration.
			// (-1=no logging; 0=default 3s threshold)
			LogWarningIfTryOverThreshold: -1,
		},
		Log: pipeline.LogOptions{
			ShouldLog: nil,
		},
		HTTPSender: pipeline.FactoryFunc(func(next pipeline.Policy, po *pipeline.PolicyOptions) pipeline.PolicyFunc {
			return func(ctx context.Context, request pipeline.Request) (pipeline.Response, error) {
				resp, err := client.Do(request.WithContext(ctx))

				return pipeline.NewHTTPResponse(resp), err
			}
		}),
	})
	u, err := url.Parse(fmt.Sprintf("https://%s.%s", conf.StorageAccountName, conf.Endpoint))
	if err != nil {
		return blob.ContainerURL{}, err
	}
	service := blob.NewServiceURL(*u, p)

	return service.NewContainerURL(conf.ContainerName), nil
}

func DefaultTransport(config Config) (*http.Transport, error) {
	tlsConfig, err := objstore.NewTLSConfig(&config.HTTPConfig.TLSConfig)
	if err != nil {
		return nil, err
	}

	if config.HTTPConfig.InsecureSkipVerify {
		tlsConfig.InsecureSkipVerify = true
	}
	return &http.Transport{
		Proxy: http.ProxyFromEnvironment,
		DialContext: (&net.Dialer{
			Timeout:   30 * time.Second,
			KeepAlive: 30 * time.Second,
			DualStack: true,
		}).DialContext,

		MaxIdleConns:          config.HTTPConfig.MaxIdleConns,
		MaxIdleConnsPerHost:   config.HTTPConfig.MaxIdleConnsPerHost,
		IdleConnTimeout:       time.Duration(config.HTTPConfig.IdleConnTimeout),
		MaxConnsPerHost:       config.HTTPConfig.MaxConnsPerHost,
		TLSHandshakeTimeout:   time.Duration(config.HTTPConfig.TLSHandshakeTimeout),
		ExpectContinueTimeout: time.Duration(config.HTTPConfig.ExpectContinueTimeout),

		ResponseHeaderTimeout: time.Duration(config.HTTPConfig.ResponseHeaderTimeout),
		DisableCompression:    config.HTTPConfig.DisableCompression,
		TLSClientConfig:       tlsConfig,
	}, nil
}

func getContainer(ctx context.Context, logger log.Logger, conf Config) (blob.ContainerURL, error) {
	c, err := getContainerURL(ctx, logger, conf)
	if err != nil {
		return blob.ContainerURL{}, err
	}
	// Getting container properties to check if it exists or not. Returns error which will be parsed further.
	_, err = c.GetProperties(ctx, blob.LeaseAccessConditions{})
	return c, err
}

func createContainer(ctx context.Context, logger log.Logger, conf Config) (blob.ContainerURL, error) {
	c, err := getContainerURL(ctx, logger, conf)
	if err != nil {
		return blob.ContainerURL{}, err
	}
	_, err = c.Create(
		ctx,
		blob.Metadata{},
		blob.PublicAccessNone)
	return c, err
}

func getBlobURL(blobName string, c blob.ContainerURL) blob.BlockBlobURL {
	return c.NewBlockBlobURL(blobName)
}

func parseError(errorCode string) string {
	match := errorCodeRegex.FindStringSubmatch(errorCode)
	if len(match) == 2 {
		return match[1]
	}
	return errorCode
}<|MERGE_RESOLUTION|>--- conflicted
+++ resolved
@@ -104,17 +104,12 @@
 		retryOptions.TryTimeout = time.Until(deadline)
 	}
 
-<<<<<<< HEAD
-	client := http.Client{
-		Transport: DefaultTransport(conf),
-=======
 	dt, err := DefaultTransport(conf)
 	if err != nil {
 		return blob.ContainerURL{}, err
 	}
 	client := http.Client{
 		Transport: dt,
->>>>>>> 78b03ec3
 	}
 
 	p := blob.NewPipeline(credentials, blob.PipelineOptions{
