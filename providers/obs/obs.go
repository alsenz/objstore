// Copyright (c) The Thanos Authors.
// Licensed under the Apache License 2.0.

package obs

import (
	"context"
	"io"
	"math"
	"os"
	"strings"
	"testing"
	"time"

	"github.com/thanos-io/objstore"
	"github.com/thanos-io/objstore/exthttp"

	"github.com/go-kit/log"
	"github.com/huaweicloud/huaweicloud-sdk-go-obs/obs"
	"github.com/pkg/errors"
	"github.com/prometheus/common/model"
	"gopkg.in/yaml.v2"
)

const DirDelim = "/"

const (
	MinMultipartUploadSize int64 = 1024 * 1024 * 100
	PartSize               int64 = 1024 * 1024 * 100
)

var DefaultConfig = Config{
	HTTPConfig: exthttp.HTTPConfig{
		IdleConnTimeout:       model.Duration(90 * time.Second),
		ResponseHeaderTimeout: model.Duration(2 * time.Minute),
		TLSHandshakeTimeout:   model.Duration(10 * time.Second),
		ExpectContinueTimeout: model.Duration(1 * time.Second),
		MaxIdleConns:          100,
		MaxIdleConnsPerHost:   100,
		MaxConnsPerHost:       0,
	},
}

type Config struct {
	Bucket     string             `yaml:"bucket"`
	Endpoint   string             `yaml:"endpoint"`
	AccessKey  string             `yaml:"access_key"`
	SecretKey  string             `yaml:"secret_key"`
	MaxRetries int                `yaml:"max_retries"`
	HTTPConfig exthttp.HTTPConfig `yaml:"http_config"`
}

func (conf *Config) validate() error {
	if conf.Endpoint == "" {
		return errors.New("no obs endpoint in config file")
	}

	if conf.AccessKey == "" && conf.SecretKey != "" {
		return errors.New("no obs access_key specified")
	}

	if conf.AccessKey != "" && conf.SecretKey == "" {
		return errors.New("no obs secret_key specified")
	}

	if conf.AccessKey == "" && conf.SecretKey == "" {
		return errors.New("no obs secret_key and access_key specified")
	}
	return nil
}

type Bucket struct {
	logger log.Logger
	client *obs.ObsClient
	name   string
}

func NewBucket(logger log.Logger, conf []byte) (*Bucket, error) {
	// TODO(https://github.com/thanos-io/objstore/pull/150): Add support for roundtripper wrapper.
	config, err := parseConfig(conf)
	if err != nil {
		return nil, errors.Wrap(err, "parsing cos configuration")
	}
	return NewBucketWithConfig(logger, config)
}

func parseConfig(conf []byte) (Config, error) {
	config := DefaultConfig
	if err := yaml.UnmarshalStrict(conf, &config); err != nil {
		return Config{}, err
	}

	return config, nil
}

func NewBucketWithConfig(logger log.Logger, config Config) (*Bucket, error) {
	if err := config.validate(); err != nil {
		return nil, errors.Wrap(err, "validate obs config err")
	}

	rt, err := exthttp.DefaultTransport(config.HTTPConfig)
	if err != nil {
		return nil, errors.Wrap(err, "get http transport err")
	}

	var client *obs.ObsClient
	if config.MaxRetries > 0 {
		client, err = obs.New(config.AccessKey, config.SecretKey, config.Endpoint, obs.WithHttpTransport(rt), obs.WithMaxRetryCount(config.MaxRetries))
	} else {
		client, err = obs.New(config.AccessKey, config.SecretKey, config.Endpoint, obs.WithHttpTransport(rt))
	}

	if err != nil {
		return nil, errors.Wrap(err, "initialize obs client err")
	}

	bkt := &Bucket{
		logger: logger,
		client: client,
		name:   config.Bucket,
	}
	return bkt, nil
}

func (b *Bucket) Provider() objstore.ObjProvider { return objstore.OBS }

// Name returns the bucket name for the provider.
func (b *Bucket) Name() string {
	return b.name
}

// Delete removes the object with the given name.
func (b *Bucket) Delete(ctx context.Context, name string) error {
	input := &obs.DeleteObjectInput{Bucket: b.name, Key: name}
	_, err := b.client.DeleteObject(input)
	return err
}

// Upload the contents of the reader as an object into the bucket.
<<<<<<< HEAD
func (b *Bucket) Upload(ctx context.Context, name string, r io.Reader, options ...objstore.ObjectUploadOption) error {
	if err := objstore.ValidateUploadOptions(b.SupportedObjectUploadOptions(), options...); err != nil {
		return err
	}
=======
func (b *Bucket) Upload(ctx context.Context, name string, r io.Reader, opts ...objstore.ObjectUploadOption) error {
>>>>>>> a0136a6f
	size, err := objstore.TryToGetSize(r)

	if err != nil {
		return errors.Wrapf(err, "failed to get size apriori to upload %s", name)
	}

	if size <= 0 {
		return errors.New("object size must be provided")
	}

	uploadOpts := objstore.ApplyObjectUploadOptions(opts...)
	if size <= MinMultipartUploadSize {
		err = b.putObjectSingle(name, r, uploadOpts)
		if err != nil {
			return err
		}
	} else {
		var initOutput *obs.InitiateMultipartUploadOutput
		initOutput, err = b.initiateMultipartUpload(name, uploadOpts)
		if err != nil {
			return err
		}

		uploadId := initOutput.UploadId
		defer func() {
			if err != nil {
				if _, err = b.client.AbortMultipartUpload(&obs.AbortMultipartUploadInput{
					UploadId: uploadId,
					Bucket:   b.name,
					Key:      name,
				}); err != nil {
					err = errors.Wrap(err, "failed to abort multipart upload")
					return
				}
			}
		}()
		parts, err := b.multipartUpload(size, name, uploadId, r)
		if err != nil {
			return err
		}

		_, err = b.client.CompleteMultipartUpload(&obs.CompleteMultipartUploadInput{
			Bucket:   b.name,
			Key:      name,
			UploadId: uploadId,
			Parts:    parts,
		})
		if err != nil {
			return errors.Wrap(err, "failed to complete multipart upload")
		}
	}
	return nil
}

<<<<<<< HEAD
func (b *Bucket) SupportedObjectUploadOptions() []objstore.ObjectUploadOptionType {
	return []objstore.ObjectUploadOptionType{}
}

func (b *Bucket) putObjectSingle(key string, body io.Reader) error {
=======
func (b *Bucket) putObjectSingle(key string, body io.Reader, opts objstore.UploadObjectParams) error {
>>>>>>> a0136a6f
	input := &obs.PutObjectInput{}
	input.Bucket = b.name
	input.Key = key
	input.Body = body
	input.ContentType = opts.ContentType
	_, err := b.client.PutObject(input)
	if err != nil {
		return errors.Wrap(err, "failed to upload object")
	}
	return nil
}

func (b *Bucket) initiateMultipartUpload(key string, opts objstore.UploadObjectParams) (output *obs.InitiateMultipartUploadOutput, err error) {
	initInput := &obs.InitiateMultipartUploadInput{}
	initInput.Bucket = b.name
	initInput.Key = key
	initInput.ContentType = opts.ContentType
	initOutput, err := b.client.InitiateMultipartUpload(initInput)
	if err != nil {
		return nil, errors.Wrap(err, "failed to init multipart upload job")
	}
	return initOutput, nil
}

func (b *Bucket) multipartUpload(size int64, key, uploadId string, body io.Reader) ([]obs.Part, error) {
	partSum := int(math.Ceil(float64(size) / float64(PartSize)))
	lastPart := size % PartSize
	parts := make([]obs.Part, 0, partSum)
	for i := 1; i <= partSum; i++ {
		partSize := PartSize
		if i == partSum {
			partSize = lastPart
		}
		output, err := b.client.UploadPart(&obs.UploadPartInput{
			Bucket:     b.name,
			Key:        key,
			UploadId:   uploadId,
			Body:       body,
			PartNumber: i,
			PartSize:   partSize,
			Offset:     int64(i-1) * PartSize,
		})
		if err != nil {
			return nil, errors.Wrap(err, "failed to multipart upload")
		}
		parts = append(parts, obs.Part{PartNumber: output.PartNumber, ETag: output.ETag})
	}
	return parts, nil
}

func (b *Bucket) Close() error { return nil }

func (b *Bucket) SupportedIterOptions() []objstore.IterOptionType {
	return []objstore.IterOptionType{objstore.Recursive}
}

// Iter calls f for each entry in the given directory (not recursive.)
func (b *Bucket) Iter(ctx context.Context, dir string, f func(string) error, options ...objstore.IterOption) error {
	if dir != "" {
		dir = strings.TrimSuffix(dir, DirDelim) + DirDelim
	}

	input := &obs.ListObjectsInput{}
	input.Bucket = b.name
	input.Prefix = dir
	input.Delimiter = DirDelim
	if objstore.ApplyIterOptions(options...).Recursive {
		input.Delimiter = ""
	}
	for {
		output, err := b.client.ListObjects(input)
		if err != nil {
			return errors.Wrap(err, "failed to list object")
		}
		for _, content := range output.Contents {
			if err := f(content.Key); err != nil {
				return errors.Wrapf(err, "failed to call iter function for object %s", content.Key)
			}
		}
		for _, topDir := range output.CommonPrefixes {
			if err := f(topDir); err != nil {
				return errors.Wrapf(err, "failed to call iter function for top dir object %s", topDir)
			}
		}

		if !output.IsTruncated {
			break
		}

		input.Marker = output.NextMarker
	}
	return nil
}

func (b *Bucket) IterWithAttributes(ctx context.Context, dir string, f func(attrs objstore.IterObjectAttributes) error, options ...objstore.IterOption) error {
	if err := objstore.ValidateIterOptions(b.SupportedIterOptions(), options...); err != nil {
		return err
	}

	return b.Iter(ctx, dir, func(name string) error {
		return f(objstore.IterObjectAttributes{Name: name})
	}, options...)
}

// Get returns a reader for the given object name.
func (b *Bucket) Get(ctx context.Context, name string) (io.ReadCloser, error) {
	return b.getRange(ctx, name, 0, -1)
}

// GetRange returns a new range reader for the given object name and range.
func (b *Bucket) GetRange(ctx context.Context, name string, off, length int64) (io.ReadCloser, error) {
	return b.getRange(ctx, name, off, length)
}

func (b *Bucket) getRange(_ context.Context, name string, off, length int64) (io.ReadCloser, error) {
	if strings.TrimSpace(name) == "" {
		return nil, errors.New("object name cannot be empty")
	}
	input := &obs.GetObjectInput{}
	input.Bucket = b.name
	input.Key = name
	if off < 0 {
		return nil, errors.New("incorrect offset")
	}
	input.RangeStart = off
	input.RangeEnd = math.MaxInt64
	if length != -1 {
		input.RangeEnd = off + length - 1
	}
	output, err := b.client.GetObject(input)
	if err != nil {
		return nil, errors.Wrap(err, "failed to get object")
	}
	return objstore.ObjectSizerReadCloser{
		ReadCloser: output.Body,
		Size: func() (int64, error) {
			return output.ContentLength, nil
		},
	}, nil
}

// Exists checks if the given object exists in the bucket.
func (b *Bucket) Exists(ctx context.Context, name string) (bool, error) {
	_, err := b.client.GetObjectMetadata(&obs.GetObjectMetadataInput{
		Bucket: b.name,
		Key:    name,
	})
	if err != nil {
		if b.IsObjNotFoundErr(err) {
			return false, nil
		}
		return false, errors.Wrap(err, "failed to get object metadata")
	}
	return true, nil
}

// IsObjNotFoundErr returns true if error means that object is not found. Relevant to Get operations.
func (b *Bucket) IsObjNotFoundErr(err error) bool {
	if oriErr, ok := errors.Cause(err).(obs.ObsError); ok {
		if oriErr.Status == "404 Not Found" {
			return true
		}
	}
	return false
}

// IsAccessDeniedErr returns true if access to object is denied.
func (b *Bucket) IsAccessDeniedErr(_ error) bool {
	return false
}

func (b *Bucket) IsConditionNotMetErr(_ error) bool { return false }

// Attributes returns information about the specified object.
func (b *Bucket) Attributes(ctx context.Context, name string) (objstore.ObjectAttributes, error) {
	output, err := b.client.GetObjectMetadata(&obs.GetObjectMetadataInput{
		Bucket: b.name,
		Key:    name,
	})
	if err != nil {
		return objstore.ObjectAttributes{}, errors.Wrap(err, "failed to get object metadata")
	}
	return objstore.ObjectAttributes{
		Size:         output.ContentLength,
		LastModified: output.LastModified,
	}, nil
}

// NewTestBucket creates test bkt client that before returning creates temporary bucket.
func NewTestBucket(t testing.TB, location string) (objstore.Bucket, func(), error) {
	c := configFromEnv()
	if c.Endpoint == "" || c.AccessKey == "" || c.SecretKey == "" {
		return nil, nil, errors.New("insufficient obs test configuration information")
	}

	if c.Bucket != "" && os.Getenv("THANOS_ALLOW_EXISTING_BUCKET_USE") == "" {
		return nil, nil, errors.New("OBS_BUCKET is defined. Normally this tests will create temporary bucket " +
			"and delete it after test. Unset OBS_BUCKET env variable to use default logic. If you really want to run " +
			"tests against provided (NOT USED!) bucket, set THANOS_ALLOW_EXISTING_BUCKET_USE=true.")
	}
	return NewTestBucketFromConfig(t, c, false, location)
}

func NewTestBucketFromConfig(t testing.TB, c Config, reuseBucket bool, location string) (objstore.Bucket, func(), error) {
	ctx := context.Background()

	bc, err := yaml.Marshal(c)
	if err != nil {
		return nil, nil, err
	}
	b, err := NewBucket(log.NewNopLogger(), bc)
	if err != nil {
		return nil, nil, err
	}

	bktToCreate := c.Bucket
	if c.Bucket != "" && reuseBucket {
		if err := b.Iter(ctx, "", func(_ string) error {
			return errors.Errorf("bucket %s is not empty", c.Bucket)
		}); err != nil {
			return nil, nil, err
		}

		t.Log("WARNING. Reusing", c.Bucket, "OBS bucket for OBS tests. Manual cleanup afterwards is required")
		return b, func() {}, nil
	}

	if c.Bucket == "" {
		bktToCreate = objstore.CreateTemporaryTestBucketName(t)
	}

	_, err = b.client.CreateBucket(&obs.CreateBucketInput{
		Bucket:         bktToCreate,
		BucketLocation: obs.BucketLocation{Location: location},
	})
	if err != nil {
		return nil, nil, err
	}
	b.name = bktToCreate
	t.Log("created temporary OBS bucket for OBS tests with name", bktToCreate)

	return b, func() {
		objstore.EmptyBucket(t, ctx, b)
		if _, err := b.client.DeleteBucket(bktToCreate); err != nil {
			t.Logf("deleting bucket %s failed: %s", bktToCreate, err)
		}
	}, nil
}

func configFromEnv() Config {
	c := Config{
		Bucket:    os.Getenv("OBS_BUCKET"),
		Endpoint:  os.Getenv("OBS_ENDPOINT"),
		AccessKey: os.Getenv("OBS_ACCESS_KEY"),
		SecretKey: os.Getenv("OBS_SECRET_KEY"),
	}
	return c
}<|MERGE_RESOLUTION|>--- conflicted
+++ resolved
@@ -137,14 +137,10 @@
 }
 
 // Upload the contents of the reader as an object into the bucket.
-<<<<<<< HEAD
 func (b *Bucket) Upload(ctx context.Context, name string, r io.Reader, options ...objstore.ObjectUploadOption) error {
 	if err := objstore.ValidateUploadOptions(b.SupportedObjectUploadOptions(), options...); err != nil {
 		return err
 	}
-=======
-func (b *Bucket) Upload(ctx context.Context, name string, r io.Reader, opts ...objstore.ObjectUploadOption) error {
->>>>>>> a0136a6f
 	size, err := objstore.TryToGetSize(r)
 
 	if err != nil {
@@ -155,7 +151,7 @@
 		return errors.New("object size must be provided")
 	}
 
-	uploadOpts := objstore.ApplyObjectUploadOptions(opts...)
+	uploadOpts := objstore.ApplyObjectUploadOptions(options...)
 	if size <= MinMultipartUploadSize {
 		err = b.putObjectSingle(name, r, uploadOpts)
 		if err != nil {
@@ -199,15 +195,11 @@
 	return nil
 }
 
-<<<<<<< HEAD
 func (b *Bucket) SupportedObjectUploadOptions() []objstore.ObjectUploadOptionType {
 	return []objstore.ObjectUploadOptionType{}
 }
 
-func (b *Bucket) putObjectSingle(key string, body io.Reader) error {
-=======
 func (b *Bucket) putObjectSingle(key string, body io.Reader, opts objstore.UploadObjectParams) error {
->>>>>>> a0136a6f
 	input := &obs.PutObjectInput{}
 	input.Bucket = b.name
 	input.Key = key
