// Copyright (c) The Thanos Authors.
// Licensed under the Apache License 2.0.

// Package gcs implements common object storage abstractions against Google Cloud Storage.
package gcs

import (
	"context"
	"fmt"
	"google.golang.org/api/googleapi"
	"io"
	"net/http"
	"runtime"
	"strconv"
	"strings"
	"testing"
	"time"

	"cloud.google.com/go/storage"
	"github.com/go-kit/log"
	"github.com/pkg/errors"
	"github.com/prometheus/common/version"
	"golang.org/x/oauth2/google"
	"google.golang.org/api/iterator"
	"google.golang.org/api/option"
	htransport "google.golang.org/api/transport/http"
	"google.golang.org/grpc/codes"
	"google.golang.org/grpc/status"
	"gopkg.in/yaml.v2"

	"github.com/thanos-io/objstore"
	"github.com/thanos-io/objstore/exthttp"
)

// DirDelim is the delimiter used to model a directory structure in an object store bucket.
const DirDelim = "/"

var DefaultConfig = Config{
	HTTPConfig: exthttp.DefaultHTTPConfig,
}

// Config stores the configuration for gcs bucket.
type Config struct {
	Bucket         string `yaml:"bucket"`
	ServiceAccount string `yaml:"service_account"`
	UseGRPC        bool   `yaml:"use_grpc"`
	// GRPCConnPoolSize controls the size of the gRPC connection pool and should only be used
	// when direct path is not enabled.
	// See https://pkg.go.dev/cloud.google.com/go/storage#hdr-Experimental_gRPC_API for more details
	// on how to enable direct path.
	GRPCConnPoolSize int                `yaml:"grpc_conn_pool_size"`
	HTTPConfig       exthttp.HTTPConfig `yaml:"http_config"`

	// ChunkSizeBytes controls the maximum number of bytes of the object that the
	// Writer will attempt to send to the server in a single request
	// Used as storage.Writer.ChunkSize of https://pkg.go.dev/google.golang.org/cloud/storage#Writer
	ChunkSizeBytes int  `yaml:"chunk_size_bytes"`
	noAuth         bool `yaml:"no_auth"`

	// MaxRetries controls the number of retries for idempotent operations.
	// Overrides the default gcs storage client behavior if this value is greater than 0.
	// Set this to 1 to disable retries.
	MaxRetries int `yaml:"max_retries"`
}

var errConditionInvalid = errors.New("invalid condition: gcs supports generational object versions")

// Bucket implements the store.Bucket and shipper.Bucket interfaces against GCS.
type Bucket struct {
	logger    log.Logger
	bkt       *storage.BucketHandle
	name      string
	chunkSize int

	closer io.Closer
}

// parseConfig unmarshals a buffer into a Config with default values.
func parseConfig(conf []byte) (Config, error) {
	config := DefaultConfig
	if err := yaml.UnmarshalStrict(conf, &config); err != nil {
		return Config{}, err
	}

	return config, nil
}

// NewBucket returns a new Bucket against the given bucket handle.
func NewBucket(ctx context.Context, logger log.Logger, conf []byte, component string, wrapRoundtripper func(http.RoundTripper) http.RoundTripper) (*Bucket, error) {
	config, err := parseConfig(conf)
	if err != nil {
		return nil, err
	}
	return NewBucketWithConfig(ctx, logger, config, component, wrapRoundtripper)
}

// NewBucketWithConfig returns a new Bucket with gcs Config struct.
func NewBucketWithConfig(ctx context.Context, logger log.Logger, gc Config, component string, wrapRoundtripper func(http.RoundTripper) http.RoundTripper) (*Bucket, error) {
	if gc.Bucket == "" {
		return nil, errors.New("missing Google Cloud Storage bucket name for stored blocks")
	}

	var opts []option.ClientOption

	// If ServiceAccount is provided, use them in GCS client, otherwise fallback to Google default logic.
	if gc.ServiceAccount != "" {
		credentials, err := google.CredentialsFromJSON(ctx, []byte(gc.ServiceAccount), storage.ScopeFullControl)
		if err != nil {
			return nil, errors.Wrap(err, "failed to create credentials from JSON")
		}
		opts = append(opts, option.WithCredentials(credentials))
	}
	if gc.noAuth {
		opts = append(opts, option.WithoutAuthentication())
	}
	opts = append(opts,
		option.WithUserAgent(fmt.Sprintf("thanos-%s/%s (%s)", component, version.Version, runtime.Version())),
	)

	if !gc.UseGRPC {
		var err error
		opts, err = appendHttpOptions(gc, opts, wrapRoundtripper)
		if err != nil {
			return nil, err
		}
	}

	return newBucket(ctx, logger, gc, opts)
}

func appendHttpOptions(gc Config, opts []option.ClientOption, wrapRoundtripper func(http.RoundTripper) http.RoundTripper) ([]option.ClientOption, error) {
	// Check if a roundtripper has been set in the config
	// otherwise build the default transport.
	var rt http.RoundTripper
	rt, err := exthttp.DefaultTransport(gc.HTTPConfig)
	if err != nil {
		return nil, err
	}
	if gc.HTTPConfig.Transport != nil {
		rt = gc.HTTPConfig.Transport
	}
	if wrapRoundtripper != nil {
		rt = wrapRoundtripper(rt)
	}

	// GCS uses some defaults when "options.WithHTTPClient" is not used that are important when we call
	// htransport.NewTransport namely the scopes that are then used for OAth authentication. So to build our own
	// http client we need to se those defaults
	opts = append(opts, option.WithScopes(storage.ScopeFullControl, "https://www.googleapis.com/auth/cloud-platform"))
	gRT, err := htransport.NewTransport(context.Background(), rt, opts...)
	if err != nil {
		return nil, err
	}

	httpCli := &http.Client{
		Transport: gRT,
		Timeout:   time.Duration(gc.HTTPConfig.IdleConnTimeout),
	}
	return append(opts, option.WithHTTPClient(httpCli)), nil
}

func newBucket(ctx context.Context, logger log.Logger, gc Config, opts []option.ClientOption) (*Bucket, error) {
	var (
		err       error
		gcsClient *storage.Client
	)
	if gc.UseGRPC {
		opts = append(opts,
			option.WithGRPCConnectionPool(gc.GRPCConnPoolSize),
		)
		gcsClient, err = storage.NewGRPCClient(ctx, opts...)
	} else {
		gcsClient, err = storage.NewClient(ctx, opts...)
	}
	if err != nil {
		return nil, err
	}
	bkt := &Bucket{
		logger:    logger,
		bkt:       gcsClient.Bucket(gc.Bucket),
		closer:    gcsClient,
		name:      gc.Bucket,
		chunkSize: gc.ChunkSizeBytes,
	}

	if gc.MaxRetries > 0 {
		bkt.bkt = bkt.bkt.Retryer(storage.WithMaxAttempts(gc.MaxRetries))
	}

	return bkt, nil
}

func (b *Bucket) Provider() objstore.ObjProvider { return objstore.GCS }

// Name returns the bucket name for gcs.
func (b *Bucket) Name() string {
	return b.name
}

func (b *Bucket) SupportedIterOptions() []objstore.IterOptionType {
	return []objstore.IterOptionType{objstore.Recursive, objstore.UpdatedAt}
}

func (b *Bucket) IterWithAttributes(ctx context.Context, dir string, f func(attrs objstore.IterObjectAttributes) error, options ...objstore.IterOption) error {
	if err := objstore.ValidateIterOptions(b.SupportedIterOptions(), options...); err != nil {
		return err
	}

	// Ensure the object name actually ends with a dir suffix. Otherwise we'll just iterate the
	// object itself as one prefix item.
	if dir != "" {
		dir = strings.TrimSuffix(dir, DirDelim) + DirDelim
	}

	appliedOpts := objstore.ApplyIterOptions(options...)

	// If recursive iteration is enabled we should pass an empty delimiter.
	delimiter := DirDelim
	if appliedOpts.Recursive {
		delimiter = ""
	}

	query := &storage.Query{
		Prefix:    dir,
		Delimiter: delimiter,
	}
	if appliedOpts.LastModified {
		if err := query.SetAttrSelection([]string{"Name", "Updated"}); err != nil {
			return err
		}
	} else {
		if err := query.SetAttrSelection([]string{"Name"}); err != nil {
			return err
		}
	}
	it := b.bkt.Objects(ctx, query)
	for {
		select {
		case <-ctx.Done():
			return ctx.Err()
		default:
		}
		attrs, err := it.Next()
		if err == iterator.Done {
			return nil
		}
		if err != nil {
			return err
		}

		objAttrs := objstore.IterObjectAttributes{Name: attrs.Prefix + attrs.Name}
		if appliedOpts.LastModified {
			objAttrs.SetLastModified(attrs.Updated)
		}
		if err := f(objAttrs); err != nil {
			return err
		}
	}
}

// Iter calls f for each entry in the given directory. The argument to f is the full
// object name including the prefix of the inspected directory.
func (b *Bucket) Iter(ctx context.Context, dir string, f func(string) error, opts ...objstore.IterOption) error {
	// Only include recursive option since attributes are not used in this method.
	var filteredOpts []objstore.IterOption
	for _, opt := range opts {
		if opt.Type == objstore.Recursive {
			filteredOpts = append(filteredOpts, opt)
			break
		}
	}

	return b.IterWithAttributes(ctx, dir, func(attrs objstore.IterObjectAttributes) error {
		return f(attrs.Name)
	}, filteredOpts...)
}

// Get returns a reader for the given object name.
func (b *Bucket) Get(ctx context.Context, name string) (io.ReadCloser, error) {
	r, err := b.bkt.Object(name).NewReader(ctx)
	if err != nil {
		return r, err
	}

	return objstore.ObjectSizerReadCloser{
		ReadCloser: r,
		Size: func() (int64, error) {
			return r.Attrs.Size, nil
		},
	}, nil
}

// GetRange returns a new range reader for the given object name and range.
func (b *Bucket) GetRange(ctx context.Context, name string, off, length int64) (io.ReadCloser, error) {
	r, err := b.bkt.Object(name).NewRangeReader(ctx, off, length)
	if err != nil {
		return r, err
	}

	sz := r.Remain()
	return objstore.ObjectSizerReadCloser{
		ReadCloser: r,
		Size: func() (int64, error) {
			return sz, nil
		},
	}, nil
}

// Attributes returns information about the specified object.
func (b *Bucket) Attributes(ctx context.Context, name string) (objstore.ObjectAttributes, error) {
	attrs, err := b.bkt.Object(name).Attrs(ctx)
	if err != nil {
		return objstore.ObjectAttributes{}, err
	}

	return objstore.ObjectAttributes{
		Size:         attrs.Size,
		LastModified: attrs.Updated,
		Version:      &objstore.ObjectVersion{Type: objstore.Generation, Value: strconv.Itoa(int(attrs.Generation))},
	}, nil
}

// Handle returns the underlying GCS bucket handle.
// Used for testing purposes (we return handle, so it is not instrumented).
func (b *Bucket) Handle() *storage.BucketHandle {
	return b.bkt
}

// Exists checks if the given object exists.
func (b *Bucket) Exists(ctx context.Context, name string) (bool, error) {
	if _, err := b.bkt.Object(name).Attrs(ctx); err == nil {
		return true, nil
	} else if err != storage.ErrObjectNotExist {
		return false, err
	}
	return false, nil
}

// Upload writes the file specified in src to remote GCS location specified as target.
<<<<<<< HEAD
func (b *Bucket) Upload(ctx context.Context, name string, r io.Reader, options ...objstore.ObjectUploadOption) error {
	if err := objstore.ValidateUploadOptions(b.SupportedObjectUploadOptions(), options...); err != nil {
		return err
	}

	params := objstore.ApplyUploadOptions(options...)

	obj := b.bkt.Object(name)
	if params.Condition != nil {
		if params.Condition.Type != objstore.Generation {
			return errConditionInvalid
		}
		g8n, err := strconv.Atoi(params.Condition.Value)
		if err != nil {
			return err
		}
		if params.IfNotMatch {
			obj = obj.If(storage.Conditions{GenerationNotMatch: int64(g8n)})
		} else {
			obj = obj.If(storage.Conditions{GenerationMatch: int64(g8n)})
		}
	} else if params.IfNotExists {
		obj = obj.If(storage.Conditions{DoesNotExist: true})
	}

	w := obj.NewWriter(ctx)
=======
func (b *Bucket) Upload(ctx context.Context, name string, r io.Reader, opts ...objstore.ObjectUploadOption) error {
	w := b.bkt.Object(name).NewWriter(ctx)
>>>>>>> a0136a6f

	uploadOpts := objstore.ApplyObjectUploadOptions(opts...)
	// if `chunkSize` is 0, we don't set any custom value for writer's ChunkSize.
	// It uses whatever the default value https://pkg.go.dev/google.golang.org/cloud/storage#Writer
	if b.chunkSize > 0 {
		w.ChunkSize = b.chunkSize
		w.ContentType = uploadOpts.ContentType
	}

	if _, err := io.Copy(w, r); err != nil {
		return err
	}
	return w.Close()
}

func (b *Bucket) SupportedObjectUploadOptions() []objstore.ObjectUploadOptionType {
	return []objstore.ObjectUploadOptionType{objstore.IfNotExists, objstore.IfMatch, objstore.IfNotMatch}
}

// Delete removes the object with the given name.
func (b *Bucket) Delete(ctx context.Context, name string) error {
	return b.bkt.Object(name).Delete(ctx)
}

// IsObjNotFoundErr returns true if error means that object is not found. Relevant to Get operations.
func (b *Bucket) IsObjNotFoundErr(err error) bool {
	return errors.Is(err, storage.ErrObjectNotExist)
}

// IsAccessDeniedErr returns true if access to object is denied.
func (b *Bucket) IsAccessDeniedErr(err error) bool {
	if s, ok := status.FromError(err); ok && s.Code() == codes.PermissionDenied {
		return true
	}
	return false
}

// IsConditionNotMetErr returns true if the response status code was Precondition Failed or Not Modified
func (b *Bucket) IsConditionNotMetErr(err error) bool {
	var gapiErr *googleapi.Error
	//From: https://cloud.google.com/storage/docs/json_api/v1/status-codes
	if errors.As(err, &gapiErr) &&
		(gapiErr.Code == http.StatusPreconditionFailed ||
			gapiErr.Code == http.StatusNotModified) {
		return true
	}
	return errors.Is(err, errConditionInvalid)
}

func (b *Bucket) Close() error {
	return b.closer.Close()
}

// NewTestBucket creates test bkt client that before returning creates temporary bucket.
// In a close function it empties and deletes the bucket.
func NewTestBucket(t testing.TB, project string) (objstore.Bucket, func(), error) {
	ctx, cancel := context.WithCancel(context.Background())
	defer cancel()
	gTestConfig := Config{
		Bucket: objstore.CreateTemporaryTestBucketName(t),
	}

	bc, err := yaml.Marshal(gTestConfig)
	if err != nil {
		return nil, nil, err
	}

	b, err := NewBucket(ctx, log.NewNopLogger(), bc, "thanos-e2e-test", nil)
	if err != nil {
		return nil, nil, err
	}

	if err = b.bkt.Create(ctx, project, nil); err != nil {
		_ = b.Close()
		return nil, nil, err
	}

	t.Log("created temporary GCS bucket for GCS tests with name", b.name, "in project", project)
	return b, func() {
		objstore.EmptyBucket(t, ctx, b)
		if err := b.bkt.Delete(ctx); err != nil {
			t.Logf("deleting bucket failed: %s", err)
		}
		if err := b.Close(); err != nil {
			t.Logf("closing bucket failed: %s", err)
		}
	}, nil
}<|MERGE_RESOLUTION|>--- conflicted
+++ resolved
@@ -7,7 +7,6 @@
 import (
 	"context"
 	"fmt"
-	"google.golang.org/api/googleapi"
 	"io"
 	"net/http"
 	"runtime"
@@ -22,6 +21,7 @@
 	"github.com/prometheus/common/version"
 	"golang.org/x/oauth2/google"
 	"google.golang.org/api/iterator"
+	"google.golang.org/api/googleapi"
 	"google.golang.org/api/option"
 	htransport "google.golang.org/api/transport/http"
 	"google.golang.org/grpc/codes"
@@ -337,7 +337,6 @@
 }
 
 // Upload writes the file specified in src to remote GCS location specified as target.
-<<<<<<< HEAD
 func (b *Bucket) Upload(ctx context.Context, name string, r io.Reader, options ...objstore.ObjectUploadOption) error {
 	if err := objstore.ValidateUploadOptions(b.SupportedObjectUploadOptions(), options...); err != nil {
 		return err
@@ -364,17 +363,11 @@
 	}
 
 	w := obj.NewWriter(ctx)
-=======
-func (b *Bucket) Upload(ctx context.Context, name string, r io.Reader, opts ...objstore.ObjectUploadOption) error {
-	w := b.bkt.Object(name).NewWriter(ctx)
->>>>>>> a0136a6f
-
-	uploadOpts := objstore.ApplyObjectUploadOptions(opts...)
+
 	// if `chunkSize` is 0, we don't set any custom value for writer's ChunkSize.
 	// It uses whatever the default value https://pkg.go.dev/google.golang.org/cloud/storage#Writer
 	if b.chunkSize > 0 {
 		w.ChunkSize = b.chunkSize
-		w.ContentType = uploadOpts.ContentType
 	}
 
 	if _, err := io.Copy(w, r); err != nil {
