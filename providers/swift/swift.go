// Copyright (c) The Thanos Authors.
// Licensed under the Apache License 2.0.

// Package swift implements common object storage abstractions against OpenStack swift APIs.
package swift

import (
	"context"
	"fmt"
	"io"
	"net/http"
	"os"
	"strconv"
	"strings"
	"testing"
	"time"

	"github.com/efficientgo/core/errcapture"
	"github.com/go-kit/log"
	"github.com/go-kit/log/level"
	"github.com/ncw/swift"
	"github.com/pkg/errors"
	"github.com/prometheus/common/model"

	"github.com/thanos-io/objstore"
	"github.com/thanos-io/objstore/exthttp"
	"gopkg.in/yaml.v2"
)

const (
	// DirDelim is the delimiter used to model a directory structure in an object store bucket.
	DirDelim = '/'
	// SegmentsDir represent name of the directory in bucket, where to store file parts of SLO and DLO.
	SegmentsDir = "segments/"
)

var DefaultConfig = Config{
	AuthVersion:    0, // Means autodetect of the auth API version by the library.
	ChunkSize:      1024 * 1024 * 1024,
	Retries:        3,
	ConnectTimeout: model.Duration(10 * time.Second),
	Timeout:        model.Duration(5 * time.Minute),
	HTTPConfig:     exthttp.DefaultHTTPConfig,
}

type Config struct {
	AuthVersion                 int                `yaml:"auth_version"`
	AuthUrl                     string             `yaml:"auth_url"`
	Username                    string             `yaml:"username"`
	UserDomainName              string             `yaml:"user_domain_name"`
	UserDomainID                string             `yaml:"user_domain_id"`
	UserId                      string             `yaml:"user_id"`
	Password                    string             `yaml:"password"`
	DomainId                    string             `yaml:"domain_id"`
	DomainName                  string             `yaml:"domain_name"`
	ApplicationCredentialID     string             `yaml:"application_credential_id"`
	ApplicationCredentialName   string             `yaml:"application_credential_name"`
	ApplicationCredentialSecret string             `yaml:"application_credential_secret"`
	ProjectID                   string             `yaml:"project_id"`
	ProjectName                 string             `yaml:"project_name"`
	ProjectDomainID             string             `yaml:"project_domain_id"`
	ProjectDomainName           string             `yaml:"project_domain_name"`
	RegionName                  string             `yaml:"region_name"`
	ContainerName               string             `yaml:"container_name"`
	ChunkSize                   int64              `yaml:"large_object_chunk_size"`
	SegmentContainerName        string             `yaml:"large_object_segments_container_name"`
	Retries                     int                `yaml:"retries"`
	ConnectTimeout              model.Duration     `yaml:"connect_timeout"`
	Timeout                     model.Duration     `yaml:"timeout"`
	UseDynamicLargeObjects      bool               `yaml:"use_dynamic_large_objects"`
	HTTPConfig                  exthttp.HTTPConfig `yaml:"http_config"`
}

func parseConfig(conf []byte) (*Config, error) {
	sc := DefaultConfig
	err := yaml.UnmarshalStrict(conf, &sc)
	return &sc, err
}

func configFromEnv() (*Config, error) {
	c := swift.Connection{}
	if err := c.ApplyEnvironment(); err != nil {
		return nil, err
	}

	config := Config{
		AuthVersion:                 c.AuthVersion,
		AuthUrl:                     c.AuthUrl,
		Username:                    c.UserName,
		UserId:                      c.UserId,
		Password:                    c.ApiKey,
		DomainId:                    c.DomainId,
		DomainName:                  c.Domain,
		ApplicationCredentialID:     c.ApplicationCredentialId,
		ApplicationCredentialName:   c.ApplicationCredentialName,
		ApplicationCredentialSecret: c.ApplicationCredentialSecret,
		ProjectID:                   c.TenantId,
		ProjectName:                 c.Tenant,
		ProjectDomainID:             c.TenantDomainId,
		ProjectDomainName:           c.TenantDomain,
		RegionName:                  c.Region,
		ContainerName:               os.Getenv("OS_CONTAINER_NAME"),
		ChunkSize:                   DefaultConfig.ChunkSize,
		SegmentContainerName:        os.Getenv("SWIFT_SEGMENTS_CONTAINER_NAME"),
		Retries:                     c.Retries,
		ConnectTimeout:              model.Duration(c.ConnectTimeout),
		Timeout:                     model.Duration(c.Timeout),
		UseDynamicLargeObjects:      false,
		HTTPConfig:                  DefaultConfig.HTTPConfig,
	}
	if os.Getenv("SWIFT_CHUNK_SIZE") != "" {
		var err error
		config.ChunkSize, err = strconv.ParseInt(os.Getenv("SWIFT_CHUNK_SIZE"), 10, 64)
		if err != nil {
			return nil, errors.Wrap(err, "parsing chunk size")
		}
	}
	if strings.ToLower(os.Getenv("SWIFT_USE_DYNAMIC_LARGE_OBJECTS")) == "true" {
		config.UseDynamicLargeObjects = true
	}
	return &config, nil
}

func connectionFromConfig(sc *Config, rt http.RoundTripper) *swift.Connection {
	connection := swift.Connection{
		AuthVersion:                 sc.AuthVersion,
		AuthUrl:                     sc.AuthUrl,
		UserName:                    sc.Username,
		UserId:                      sc.UserId,
		ApiKey:                      sc.Password,
		DomainId:                    sc.DomainId,
		Domain:                      sc.DomainName,
		ApplicationCredentialId:     sc.ApplicationCredentialID,
		ApplicationCredentialName:   sc.ApplicationCredentialName,
		ApplicationCredentialSecret: sc.ApplicationCredentialSecret,
		TenantId:                    sc.ProjectID,
		Tenant:                      sc.ProjectName,
		TenantDomain:                sc.ProjectDomainName,
		TenantDomainId:              sc.ProjectDomainID,
		Region:                      sc.RegionName,
		Retries:                     sc.Retries,
		ConnectTimeout:              time.Duration(sc.ConnectTimeout),
		Timeout:                     time.Duration(sc.Timeout),
		Transport:                   rt,
	}
	return &connection
}

type Container struct {
	logger                 log.Logger
	name                   string
	connection             *swift.Connection
	chunkSize              int64
	useDynamicLargeObjects bool
	segmentsContainer      string
}

func NewContainer(logger log.Logger, conf []byte, wrapRoundtripper func(http.RoundTripper) http.RoundTripper) (*Container, error) {
	sc, err := parseConfig(conf)
	if err != nil {
		return nil, errors.Wrap(err, "parse config")
	}
	return NewContainerFromConfig(logger, sc, false, wrapRoundtripper)
}

func ensureContainer(connection *swift.Connection, name string, createIfNotExist bool) error {
	if _, _, err := connection.Container(name); err != nil {
		if err != swift.ContainerNotFound {
			return errors.Wrapf(err, "verify container %s", name)
		}
		if !createIfNotExist {
			return fmt.Errorf("unable to find the expected container %s", name)
		}
		if err = connection.ContainerCreate(name, swift.Headers{}); err != nil {
			return errors.Wrapf(err, "create container %s", name)
		}
		return nil
	}
	return nil
}

func NewContainerFromConfig(logger log.Logger, sc *Config, createContainer bool, wrapRoundtripper func(http.RoundTripper) http.RoundTripper) (*Container, error) {
	// Check if a roundtripper has been set in the config
	// otherwise build the default transport.
	var rt http.RoundTripper
	rt, err := exthttp.DefaultTransport(sc.HTTPConfig)
	if err != nil {
		return nil, err
	}
	if sc.HTTPConfig.Transport != nil {
		rt = sc.HTTPConfig.Transport
	}
	if wrapRoundtripper != nil {
		rt = wrapRoundtripper(rt)
	}

	connection := connectionFromConfig(sc, rt)
	if err := connection.Authenticate(); err != nil {
		return nil, errors.Wrap(err, "authentication")
	}

	if err := ensureContainer(connection, sc.ContainerName, createContainer); err != nil {
		return nil, err
	}
	if sc.SegmentContainerName == "" {
		sc.SegmentContainerName = sc.ContainerName
	} else if err := ensureContainer(connection, sc.SegmentContainerName, createContainer); err != nil {
		return nil, err
	}

	return &Container{
		logger:                 logger,
		name:                   sc.ContainerName,
		connection:             connection,
		chunkSize:              sc.ChunkSize,
		useDynamicLargeObjects: sc.UseDynamicLargeObjects,
		segmentsContainer:      sc.SegmentContainerName,
	}, nil
}

func (c *Container) Provider() objstore.ObjProvider { return objstore.SWIFT }

// Name returns the container name for swift.
func (c *Container) Name() string {
	return c.name
}

func (c *Container) SupportedIterOptions() []objstore.IterOptionType {
	return []objstore.IterOptionType{objstore.Recursive}
}

// Iter calls f for each entry in the given directory. The argument to f is the full
// object name including the prefix of the inspected directory.
func (c *Container) Iter(ctx context.Context, dir string, f func(string) error, options ...objstore.IterOption) error {
	if dir != "" {
		dir = strings.TrimSuffix(dir, string(DirDelim)) + string(DirDelim)
	}

	listOptions := &swift.ObjectsOpts{
		Prefix:    dir,
		Delimiter: DirDelim,
	}
	if objstore.ApplyIterOptions(options...).Recursive {
		listOptions.Delimiter = rune(0)
	}

	return c.connection.ObjectsWalk(c.name, listOptions, func(opts *swift.ObjectsOpts) (interface{}, error) {
		objects, err := c.connection.ObjectNames(c.name, opts)
		if err != nil {
			return objects, errors.Wrap(err, "list object names")
		}

		for _, object := range objects {
			if object == SegmentsDir {
				continue
			}
			if err := f(object); err != nil {
				return objects, errors.Wrap(err, "iteration over objects")
			}
		}
		return objects, nil
	})
}

func (c *Container) IterWithAttributes(ctx context.Context, dir string, f func(attrs objstore.IterObjectAttributes) error, options ...objstore.IterOption) error {
	if err := objstore.ValidateIterOptions(c.SupportedIterOptions(), options...); err != nil {
		return err
	}

	return c.Iter(ctx, dir, func(name string) error {
		return f(objstore.IterObjectAttributes{Name: name})
	}, options...)
}

func (c *Container) get(name string, headers swift.Headers, checkHash bool) (io.ReadCloser, error) {
	if name == "" {
		return nil, errors.New("object name cannot be empty")
	}
	file, _, err := c.connection.ObjectOpen(c.name, name, checkHash, headers)
	if err != nil {
		return nil, errors.Wrap(err, "open object")
	}

	return objstore.ObjectSizerReadCloser{
		ReadCloser: file,
		Size:       file.Length,
	}, nil
}

// Get returns a reader for the given object name.
func (c *Container) Get(_ context.Context, name string) (io.ReadCloser, error) {
	return c.get(name, swift.Headers{}, true)
}

func (c *Container) GetRange(_ context.Context, name string, off, length int64) (io.ReadCloser, error) {
	// Set Range HTTP header, see the docs https://docs.openstack.org/api-ref/object-store/?expanded=show-container-details-and-list-objects-detail,get-object-content-and-metadata-detail#id76.
	bytesRange := fmt.Sprintf("bytes=%d-", off)
	if length != -1 {
		bytesRange = fmt.Sprintf("%s%d", bytesRange, off+length-1)
	}
	return c.get(name, swift.Headers{"Range": bytesRange}, false)
}

// Attributes returns information about the specified object.
func (c *Container) Attributes(_ context.Context, name string) (objstore.ObjectAttributes, error) {
	if name == "" {
		return objstore.ObjectAttributes{}, errors.New("object name cannot be empty")
	}
	info, _, err := c.connection.Object(c.name, name)
	if err != nil {
		return objstore.ObjectAttributes{}, errors.Wrap(err, "get object attributes")
	}
	return objstore.ObjectAttributes{
		Size:         info.Bytes,
		LastModified: info.LastModified,
	}, nil
}

// Exists checks if the given object exists.
func (c *Container) Exists(_ context.Context, name string) (bool, error) {
	found := true
	_, _, err := c.connection.Object(c.name, name)
	if c.IsObjNotFoundErr(err) {
		err = nil
		found = false
	}
	return found, err
}

// IsObjNotFoundErr returns true if error means that object is not found. Relevant to Get operations.
func (c *Container) IsObjNotFoundErr(err error) bool {
	return errors.Is(err, swift.ObjectNotFound)
}

// IsAccessDeniedErr returns true if access to object is denied.
func (c *Container) IsAccessDeniedErr(err error) bool {
	return errors.Is(err, swift.Forbidden)
}

func (c *Container) IsConditionNotMetErr(_ error) bool { return false }

// Upload writes the contents of the reader as an object into the container.
<<<<<<< HEAD
func (c *Container) Upload(_ context.Context, name string, r io.Reader, options ...objstore.ObjectUploadOption) (err error) {
	if err := objstore.ValidateUploadOptions(c.SupportedObjectUploadOptions(), options...); err != nil {
		return err
	}
=======
func (c *Container) Upload(_ context.Context, name string, r io.Reader, opts ...objstore.ObjectUploadOption) (err error) {
>>>>>>> a0136a6f
	size, err := objstore.TryToGetSize(r)
	if err != nil {
		level.Warn(c.logger).Log("msg", "could not guess file size, using large object to avoid issues if the file is larger than limit", "name", name, "err", err)
		// Anything higher or equal to chunk size so the SLO is used.
		size = c.chunkSize
	}

	uploadOpts := objstore.ApplyObjectUploadOptions(opts...)

	var file io.WriteCloser
	if size >= c.chunkSize {
		opts := swift.LargeObjectOpts{
			Container:        c.name,
			ObjectName:       name,
			ChunkSize:        c.chunkSize,
			SegmentContainer: c.segmentsContainer,
			CheckHash:        true,
			ContentType:      uploadOpts.ContentType,
		}
		if c.useDynamicLargeObjects {
			if file, err = c.connection.DynamicLargeObjectCreateFile(&opts); err != nil {
				return errors.Wrap(err, "create DLO file")
			}
		} else {
			if file, err = c.connection.StaticLargeObjectCreateFile(&opts); err != nil {
				return errors.Wrap(err, "create SLO file")
			}
		}
	} else {
		if file, err = c.connection.ObjectCreate(c.name, name, true, "", uploadOpts.ContentType, swift.Headers{}); err != nil {
			return errors.Wrap(err, "create file")
		}
	}
	defer errcapture.Do(&err, file.Close, "upload object close")
	if _, err := io.Copy(file, r); err != nil {
		return errors.Wrap(err, "uploading object")
	}
	return nil
}

func (c *Container) SupportedObjectUploadOptions() []objstore.ObjectUploadOptionType {
	return []objstore.ObjectUploadOptionType{}
}

// Delete removes the object with the given name.
func (c *Container) Delete(_ context.Context, name string) error {
	return errors.Wrap(c.connection.LargeObjectDelete(c.name, name), "delete object")
}

func (*Container) Close() error {
	// Nothing to close.
	return nil
}

// NewTestContainer creates test objStore client that before returning creates temporary container.
// In a close function it empties and deletes the container.
func NewTestContainer(t testing.TB) (objstore.Bucket, func(), error) {
	config, err := configFromEnv()
	if err != nil {
		return nil, nil, errors.Wrap(err, "loading config from ENV")
	}
	if config.ContainerName != "" {
		if os.Getenv("THANOS_ALLOW_EXISTING_BUCKET_USE") == "" {
			return nil, nil, errors.New("OS_CONTAINER_NAME is defined. Normally this tests will create temporary container " +
				"and delete it after test. Unset OS_CONTAINER_NAME env variable to use default logic. If you really want to run " +
				"tests against provided (NOT USED!) container, set THANOS_ALLOW_EXISTING_BUCKET_USE=true. WARNING: That container " +
				"needs to be manually cleared. This means that it is only useful to run one test in a time. This is due " +
				"to safety (accidentally pointing prod container for test) as well as swift not being fully strong consistent.")
		}
		c, err := NewContainerFromConfig(log.NewNopLogger(), config, false, nil)
		if err != nil {
			return nil, nil, errors.Wrap(err, "initializing new container")
		}
		if err := c.Iter(context.Background(), "", func(f string) error {
			return errors.Errorf("container %s is not empty", c.Name())
		}); err != nil {
			return nil, nil, errors.Wrapf(err, "check container %s", c.Name())
		}
		t.Log("WARNING. Reusing", c.Name(), "container for Swift tests. Manual cleanup afterwards is required")
		return c, func() {}, nil
	}
	config.ContainerName = objstore.CreateTemporaryTestBucketName(t)
	config.SegmentContainerName = config.ContainerName
	c, err := NewContainerFromConfig(log.NewNopLogger(), config, true, nil)
	if err != nil {
		return nil, nil, errors.Wrap(err, "initializing new container")
	}
	t.Log("created temporary container for swift tests with name", c.Name())

	return c, func() {
		objstore.EmptyBucket(t, context.Background(), c)
		if err := c.connection.ContainerDelete(c.name); err != nil {
			t.Logf("deleting container %s failed: %s", c.Name(), err)
		}
		if err := c.connection.ContainerDelete(c.segmentsContainer); err != nil {
			t.Logf("deleting segments container %s failed: %s", c.segmentsContainer, err)
		}
	}, nil
}<|MERGE_RESOLUTION|>--- conflicted
+++ resolved
@@ -340,14 +340,10 @@
 func (c *Container) IsConditionNotMetErr(_ error) bool { return false }
 
 // Upload writes the contents of the reader as an object into the container.
-<<<<<<< HEAD
 func (c *Container) Upload(_ context.Context, name string, r io.Reader, options ...objstore.ObjectUploadOption) (err error) {
 	if err := objstore.ValidateUploadOptions(c.SupportedObjectUploadOptions(), options...); err != nil {
 		return err
 	}
-=======
-func (c *Container) Upload(_ context.Context, name string, r io.Reader, opts ...objstore.ObjectUploadOption) (err error) {
->>>>>>> a0136a6f
 	size, err := objstore.TryToGetSize(r)
 	if err != nil {
 		level.Warn(c.logger).Log("msg", "could not guess file size, using large object to avoid issues if the file is larger than limit", "name", name, "err", err)
@@ -355,7 +351,7 @@
 		size = c.chunkSize
 	}
 
-	uploadOpts := objstore.ApplyObjectUploadOptions(opts...)
+	uploadOpts := objstore.ApplyObjectUploadOptions(options...)
 
 	var file io.WriteCloser
 	if size >= c.chunkSize {
