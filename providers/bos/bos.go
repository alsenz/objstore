// Copyright (c) The Thanos Authors.
// Licensed under the Apache License 2.0.

package bos

import (
	"context"
	"fmt"
	"io"
	"math"
	"math/rand"
	"net/http"
	"os"
	"strings"
	"testing"
	"time"

	"github.com/baidubce/bce-sdk-go/bce"
	"github.com/baidubce/bce-sdk-go/services/bos"
	"github.com/baidubce/bce-sdk-go/services/bos/api"
	"github.com/go-kit/log"
	"github.com/pkg/errors"
	"gopkg.in/yaml.v2"

	"github.com/thanos-io/objstore"
)

// partSize 128MB.
const partSize = 1024 * 1024 * 128

// Bucket implements the store.Bucket interface against bos-compatible(Baidu Object Storage) APIs.
type Bucket struct {
	logger log.Logger
	client *bos.Client
	name   string
}

// Config encapsulates the necessary config values to instantiate an bos client.
type Config struct {
	Bucket    string `yaml:"bucket"`
	Endpoint  string `yaml:"endpoint"`
	AccessKey string `yaml:"access_key"`
	SecretKey string `yaml:"secret_key"`
}

func (conf *Config) validate() error {
	if conf.Bucket == "" ||
		conf.Endpoint == "" ||
		conf.AccessKey == "" ||
		conf.SecretKey == "" {
		return errors.New("insufficient BOS configuration information")
	}

	return nil
}

// parseConfig unmarshal a buffer into a Config with default HTTPConfig values.
func parseConfig(conf []byte) (Config, error) {
	config := Config{}
	if err := yaml.Unmarshal(conf, &config); err != nil {
		return Config{}, err
	}

	return config, nil
}

// NewBucket new bos bucket.
func NewBucket(logger log.Logger, conf []byte, component string) (*Bucket, error) {
	// TODO(https://github.com/thanos-io/objstore/pull/150): Add support for roundtripper wrapper.
	if logger == nil {
		logger = log.NewNopLogger()
	}

	config, err := parseConfig(conf)
	if err != nil {
		return nil, errors.Wrap(err, "parsing BOS configuration")
	}

	return NewBucketWithConfig(logger, config, component)
}

// NewBucketWithConfig returns a new Bucket using the provided bos config struct.
func NewBucketWithConfig(logger log.Logger, config Config, component string) (*Bucket, error) {
	if err := config.validate(); err != nil {
		return nil, errors.Wrap(err, "validating BOS configuration")
	}

	client, err := bos.NewClient(config.AccessKey, config.SecretKey, config.Endpoint)
	if err != nil {
		return nil, errors.Wrap(err, "creating BOS client")
	}

	client.Config.UserAgent = fmt.Sprintf("thanos-%s", component)

	bkt := &Bucket{
		logger: logger,
		client: client,
		name:   config.Bucket,
	}
	return bkt, nil
}

func (b *Bucket) Provider() objstore.ObjProvider { return objstore.BOS }

// Name returns the bucket name for the provider.
func (b *Bucket) Name() string {
	return b.name
}

// Delete removes the object with the given name.
func (b *Bucket) Delete(_ context.Context, name string) error {
	return b.client.DeleteObject(b.name, name)
}

// Upload the contents of the reader as an object into the bucket.
<<<<<<< HEAD
func (b *Bucket) Upload(_ context.Context, name string, r io.Reader, options ...objstore.ObjectUploadOption) error {
	if err := objstore.ValidateUploadOptions(b.SupportedObjectUploadOptions(), options...); err != nil {
		return err
	}

=======
func (b *Bucket) Upload(_ context.Context, name string, r io.Reader, opts ...objstore.ObjectUploadOption) error {
>>>>>>> a0136a6f
	size, err := objstore.TryToGetSize(r)
	if err != nil {
		return errors.Wrapf(err, "getting size of %s", name)
	}

	uploadOpts := objstore.ApplyObjectUploadOptions(opts...)
	partNums, lastSlice := int(math.Floor(float64(size)/partSize)), size%partSize
	if partNums == 0 {
		body, err := bce.NewBodyFromSizedReader(r, lastSlice)
		if err != nil {
			return errors.Wrapf(err, "failed to create SizedReader for %s", name)
		}

		if _, err := b.client.PutObject(b.name, name, body, &api.PutObjectArgs{ContentType: uploadOpts.ContentType}); err != nil {
			return errors.Wrapf(err, "failed to upload %s", name)
		}

		return nil
	}

	result, err := b.client.InitiateMultipartUpload(b.name, name, uploadOpts.ContentType, nil)
	if err != nil {
		return errors.Wrapf(err, "failed to initiate MultipartUpload for %s", name)
	}

	uploadEveryPart := func(partSize int64, part int, uploadId string) (string, error) {
		body, err := bce.NewBodyFromSizedReader(r, partSize)
		if err != nil {
			return "", err
		}

		etag, err := b.client.UploadPart(b.name, name, uploadId, part, body, nil)
		if err != nil {
			if err := b.client.AbortMultipartUpload(b.name, name, uploadId); err != nil {
				return etag, err
			}
			return etag, err
		}
		return etag, nil
	}

	var parts []api.UploadInfoType

	for part := 1; part <= partNums; part++ {
		etag, err := uploadEveryPart(partSize, part, result.UploadId)
		if err != nil {
			return errors.Wrapf(err, "failed to upload part %d for %s", part, name)
		}
		parts = append(parts, api.UploadInfoType{PartNumber: part, ETag: etag})
	}

	if lastSlice != 0 {
		etag, err := uploadEveryPart(lastSlice, partNums+1, result.UploadId)
		if err != nil {
			return errors.Wrapf(err, "failed to upload the last part for %s", name)
		}
		parts = append(parts, api.UploadInfoType{PartNumber: partNums + 1, ETag: etag})
	}

	if _, err := b.client.CompleteMultipartUploadFromStruct(b.name, name, result.UploadId, &api.CompleteMultipartUploadArgs{Parts: parts}); err != nil {
		return errors.Wrapf(err, "failed to set %s upload completed", name)
	}
	return nil
}

func (b *Bucket) SupportedObjectUploadOptions() []objstore.ObjectUploadOptionType {
	return []objstore.ObjectUploadOptionType{}
}

func (b *Bucket) SupportedIterOptions() []objstore.IterOptionType {
	return []objstore.IterOptionType{objstore.Recursive, objstore.UpdatedAt}
}

func (b *Bucket) IterWithAttributes(ctx context.Context, dir string, f func(attrs objstore.IterObjectAttributes) error, options ...objstore.IterOption) error {
	if err := objstore.ValidateIterOptions(b.SupportedIterOptions(), options...); err != nil {
		return err
	}

	if dir != "" {
		dir = strings.TrimSuffix(dir, objstore.DirDelim) + objstore.DirDelim
	}

	delimiter := objstore.DirDelim

	params := objstore.ApplyIterOptions(options...)
	if params.Recursive {
		delimiter = ""
	}

	var marker string
	for {
		if err := ctx.Err(); err != nil {
			return err
		}

		objects, err := b.client.ListObjects(b.name, &api.ListObjectsArgs{
			Delimiter: delimiter,
			Marker:    marker,
			MaxKeys:   1000,
			Prefix:    dir,
		})
		if err != nil {
			return err
		}

		marker = objects.NextMarker
		for _, object := range objects.Contents {
			attrs := objstore.IterObjectAttributes{
				Name: object.Key,
			}

			if params.LastModified && object.LastModified != "" {
				lastModified, err := time.Parse(time.RFC1123, object.LastModified)
				if err != nil {
					return fmt.Errorf("iter: get last modified: %w", err)
				}
				attrs.SetLastModified(lastModified)
			}

			if err := f(attrs); err != nil {
				return err
			}
		}

		for _, object := range objects.CommonPrefixes {
			if err := f(objstore.IterObjectAttributes{Name: object.Prefix}); err != nil {
				return err
			}
		}
		if !objects.IsTruncated {
			break
		}
	}
	return nil
}

// Iter calls f for each entry in the given directory. The argument to f is the full
// object name including the prefix of the inspected directory.
func (b *Bucket) Iter(ctx context.Context, dir string, f func(string) error, opts ...objstore.IterOption) error {
	// Only include recursive option since attributes are not used in this method.
	var filteredOpts []objstore.IterOption
	for _, opt := range opts {
		if opt.Type == objstore.Recursive {
			filteredOpts = append(filteredOpts, opt)
			break
		}
	}

	return b.IterWithAttributes(ctx, dir, func(attrs objstore.IterObjectAttributes) error {
		return f(attrs.Name)
	}, filteredOpts...)
}

// Get returns a reader for the given object name.
func (b *Bucket) Get(ctx context.Context, name string) (io.ReadCloser, error) {
	return b.getRange(ctx, b.name, name, 0, -1)
}

// GetRange returns a new range reader for the given object name and range.
func (b *Bucket) GetRange(ctx context.Context, name string, off, length int64) (io.ReadCloser, error) {
	return b.getRange(ctx, b.name, name, off, length)
}

// Exists checks if the given object exists in the bucket.
func (b *Bucket) Exists(_ context.Context, name string) (bool, error) {
	_, err := b.client.GetObjectMeta(b.name, name)
	if err != nil {
		if b.IsObjNotFoundErr(err) {
			return false, nil
		}
		return false, errors.Wrapf(err, "getting object metadata of %s", name)
	}
	return true, nil
}

func (b *Bucket) Close() error {
	return nil
}

// ObjectSize returns the size of the specified object.
func (b *Bucket) ObjectSize(_ context.Context, name string) (uint64, error) {
	objMeta, err := b.client.GetObjectMeta(b.name, name)
	if err != nil {
		return 0, err
	}
	return uint64(objMeta.ContentLength), nil
}

// Attributes returns information about the specified object.
func (b *Bucket) Attributes(_ context.Context, name string) (objstore.ObjectAttributes, error) {
	objMeta, err := b.client.GetObjectMeta(b.name, name)
	if err != nil {
		return objstore.ObjectAttributes{}, errors.Wrapf(err, "gettting objectmeta of %s", name)
	}

	lastModified, err := time.Parse(time.RFC1123, objMeta.LastModified)
	if err != nil {
		return objstore.ObjectAttributes{}, err
	}

	return objstore.ObjectAttributes{
		Size:         objMeta.ContentLength,
		LastModified: lastModified,
	}, nil
}

// IsObjNotFoundErr returns true if error means that object is not found. Relevant to Get operations.
func (b *Bucket) IsObjNotFoundErr(err error) bool {
	switch bosErr := errors.Cause(err).(type) {
	case *bce.BceServiceError:
		if bosErr.StatusCode == http.StatusNotFound || bosErr.Code == "NoSuchKey" {
			return true
		}
	}
	return false
}

// IsAccessDeniedErr returns true if access to object is denied.
func (b *Bucket) IsAccessDeniedErr(_ error) bool {
	return false
}

func (b *Bucket) IsConditionNotMetErr(_ error) bool { return false }

func (b *Bucket) getRange(_ context.Context, bucketName, objectKey string, off, length int64) (io.ReadCloser, error) {
	if len(objectKey) == 0 {
		return nil, errors.Errorf("given object name should not empty")
	}

	ranges := []int64{off}
	if length != -1 {
		ranges = append(ranges, off+length-1)
	}

	obj, err := b.client.GetObject(bucketName, objectKey, map[string]string{}, ranges...)
	if err != nil {
		return nil, err
	}

	return objstore.ObjectSizerReadCloser{
		ReadCloser: obj.Body,
		Size: func() (int64, error) {
			return obj.ContentLength, nil
		},
	}, err
}

func configFromEnv() Config {
	c := Config{
		Bucket:    os.Getenv("BOS_BUCKET"),
		Endpoint:  os.Getenv("BOS_ENDPOINT"),
		AccessKey: os.Getenv("BOS_ACCESS_KEY"),
		SecretKey: os.Getenv("BOS_SECRET_KEY"),
	}
	return c
}

// NewTestBucket creates test bkt client that before returning creates temporary bucket.
// In a close function it empties and deletes the bucket.
func NewTestBucket(t testing.TB) (objstore.Bucket, func(), error) {
	c := configFromEnv()
	if err := validateForTest(c); err != nil {
		return nil, nil, err
	}

	if c.Bucket != "" {
		if os.Getenv("THANOS_ALLOW_EXISTING_BUCKET_USE") == "" {
			return nil, nil, errors.New("BOS_BUCKET is defined. Normally this tests will create temporary bucket " +
				"and delete it after test. Unset BOS_BUCKET env variable to use default logic. If you really want to run " +
				"tests against provided (NOT USED!) bucket, set THANOS_ALLOW_EXISTING_BUCKET_USE=true. WARNING: That bucket " +
				"needs to be manually cleared. This means that it is only useful to run one test in a time. This is due " +
				"to safety (accidentally pointing prod bucket for test) as well as BOS not being fully strong consistent.")
		}

		bc, err := yaml.Marshal(c)
		if err != nil {
			return nil, nil, err
		}

		b, err := NewBucket(log.NewNopLogger(), bc, "thanos-e2e-test")
		if err != nil {
			return nil, nil, err
		}

		if err := b.Iter(context.Background(), "", func(f string) error {
			return errors.Errorf("bucket %s is not empty", c.Bucket)
		}); err != nil {
			return nil, nil, errors.Wrapf(err, "checking bucket %s", c.Bucket)
		}

		t.Log("WARNING. Reusing", c.Bucket, "BOS bucket for BOS tests. Manual cleanup afterwards is required")
		return b, func() {}, nil
	}

	src := rand.NewSource(time.Now().UnixNano())
	tmpBucketName := strings.Replace(fmt.Sprintf("test_%x", src.Int63()), "_", "-", -1)

	if len(tmpBucketName) >= 31 {
		tmpBucketName = tmpBucketName[:31]
	}

	c.Bucket = tmpBucketName
	bc, err := yaml.Marshal(c)
	if err != nil {
		return nil, nil, err
	}

	b, err := NewBucket(log.NewNopLogger(), bc, "thanos-e2e-test")
	if err != nil {
		return nil, nil, err
	}

	if _, err := b.client.PutBucket(b.name); err != nil {
		return nil, nil, err
	}

	t.Log("created temporary BOS bucket for BOS tests with name", tmpBucketName)
	return b, func() {
		objstore.EmptyBucket(t, context.Background(), b)
		if err := b.client.DeleteBucket(b.name); err != nil {
			t.Logf("deleting bucket %s failed: %s", tmpBucketName, err)
		}
	}, nil
}

func validateForTest(conf Config) error {
	if conf.Endpoint == "" ||
		conf.AccessKey == "" ||
		conf.SecretKey == "" {
		return errors.New("insufficient BOS configuration information")
	}
	return nil
}<|MERGE_RESOLUTION|>--- conflicted
+++ resolved
@@ -113,15 +113,11 @@
 }
 
 // Upload the contents of the reader as an object into the bucket.
-<<<<<<< HEAD
 func (b *Bucket) Upload(_ context.Context, name string, r io.Reader, options ...objstore.ObjectUploadOption) error {
 	if err := objstore.ValidateUploadOptions(b.SupportedObjectUploadOptions(), options...); err != nil {
 		return err
 	}
 
-=======
-func (b *Bucket) Upload(_ context.Context, name string, r io.Reader, opts ...objstore.ObjectUploadOption) error {
->>>>>>> a0136a6f
 	size, err := objstore.TryToGetSize(r)
 	if err != nil {
 		return errors.Wrapf(err, "getting size of %s", name)
