--- conflicted
+++ resolved
@@ -5,7 +5,6 @@
 
 import (
 	"context"
-	"github.com/Azure/azure-sdk-for-go/sdk/azcore"
 	"io"
 	"net/http"
 	"os"
@@ -13,6 +12,7 @@
 	"testing"
 	"time"
 
+	"github.com/Azure/azure-sdk-for-go/sdk/azcore"
 	"github.com/Azure/azure-sdk-for-go/sdk/azcore/to"
 	"github.com/Azure/azure-sdk-for-go/sdk/storage/azblob"
 	"github.com/Azure/azure-sdk-for-go/sdk/storage/azblob/blob"
@@ -379,22 +379,21 @@
 }
 
 // Upload the contents of the reader as an object into the bucket.
-<<<<<<< HEAD
 func (b *Bucket) Upload(ctx context.Context, name string, r io.Reader, options ...objstore.ObjectUploadOption) error {
 	//TODO: add support for azure before PR.
 	if err := objstore.ValidateUploadOptions(b.SupportedObjectUploadOptions(), options...); err != nil {
 		return err
 	}
 
-	params := objstore.ApplyUploadOptions(options...)
+	uploadOptions := objstore.ApplyUploadOptions(options...)
 
 	var conds *blob.ModifiedAccessConditions = nil
-	if params.Condition != nil {
-		if params.Condition.Type != objstore.ETag {
+	if uploadOptions.Condition != nil {
+		if uploadOptions.Condition.Type != objstore.ETag {
 			return errConditionInvalid
 		}
-		eTag := azcore.ETag(params.Condition.Value)
-		if params.IfNotMatch {
+		eTag := azcore.ETag(uploadOptions.Condition.Value)
+		if uploadOptions.IfNotMatch {
 			conds = &blob.ModifiedAccessConditions{
 				IfNoneMatch: &eTag,
 			}
@@ -403,20 +402,15 @@
 				IfMatch: &eTag,
 			}
 		}
-	} else if params.IfNotExists {
+	} else if uploadOptions.IfNotExists {
 		eTag := azcore.ETag("*")
 		conds = &blob.ModifiedAccessConditions{
 			IfNoneMatch: &eTag,
 		}
 	}
 
-=======
-func (b *Bucket) Upload(ctx context.Context, name string, r io.Reader, uploadOpts ...objstore.ObjectUploadOption) error {
->>>>>>> a0136a6f
 	level.Debug(b.logger).Log("msg", "uploading blob", "blob", name)
 	blobClient := b.containerClient.NewBlockBlobClient(name)
-
-	uploadOptions := objstore.ApplyObjectUploadOptions(uploadOpts...)
 	opts := &blockblob.UploadStreamOptions{
 		BlockSize:   3 * 1024 * 1024,
 		Concurrency: 4,
